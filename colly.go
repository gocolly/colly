// Copyright 2018 Adam Tauber
//
// Licensed under the Apache License, Version 2.0 (the "License");
// you may not use this file except in compliance with the License.
// You may obtain a copy of the License at
//
//      http://www.apache.org/licenses/LICENSE-2.0
//
// Unless required by applicable law or agreed to in writing, software
// distributed under the License is distributed on an "AS IS" BASIS,
// WITHOUT WARRANTIES OR CONDITIONS OF ANY KIND, either express or implied.
// See the License for the specific language governing permissions and
// limitations under the License.

// Package colly implements a HTTP scraping framework
package colly

import (
	"bytes"
	"context"
	"crypto/rand"
	"encoding/json"
	"errors"
	"fmt"
	"hash/fnv"
	"io"
	"io/ioutil"
	"log"
	"net/http"
	"net/http/cookiejar"
	"net/http/httputil"
	"net/url"
	"os"
	"path/filepath"
	"regexp"
	"strconv"
	"strings"
	"sync"
	"sync/atomic"
	"time"

	"github.com/PuerkitoBio/goquery"
	"github.com/antchfx/htmlquery"
	"github.com/antchfx/xmlquery"
	"github.com/gocolly/colly/v2/debug"
	"github.com/gocolly/colly/v2/storage"
	"github.com/kennygrant/sanitize"
	"github.com/temoto/robotstxt"
	"google.golang.org/appengine/urlfetch"
)

// A CollectorOption sets an option on a Collector.
type CollectorOption func(*Collector)

// Collector provides the scraper instance for a scraping job
type Collector struct {
	// UserAgent is the User-Agent string used by HTTP requests
	UserAgent string
	// MaxDepth limits the recursion depth of visited URLs.
	// Set it to 0 for infinite recursion (default).
	MaxDepth int
	// AllowedDomains is a domain whitelist.
	// Leave it blank to allow any domains to be visited
	AllowedDomains []string
	// DisallowedDomains is a domain blacklist.
	DisallowedDomains []string
	// DisallowedURLFilters is a list of regular expressions which restricts
	// visiting URLs. If any of the rules matches to a URL the
	// request will be stopped. DisallowedURLFilters will
	// be evaluated before URLFilters
	// Leave it blank to allow any URLs to be visited
	DisallowedURLFilters []*regexp.Regexp
	// URLFilters is a list of regular expressions which restricts
	// visiting URLs. If any of the rules matches to a URL the
	// request won't be stopped. DisallowedURLFilters will
	// be evaluated before URLFilters

	// Leave it blank to allow any URLs to be visited
	URLFilters []*regexp.Regexp

	// AllowURLRevisit allows multiple downloads of the same URL
	AllowURLRevisit bool
	// MaxBodySize is the limit of the retrieved response body in bytes.
	// 0 means unlimited.
	// The default value for MaxBodySize is 10MB (10 * 1024 * 1024 bytes).
	MaxBodySize int
	// CacheDir specifies a location where GET requests are cached as files.
	// When it's not defined, caching is disabled.
	CacheDir string
	// IgnoreRobotsTxt allows the Collector to ignore any restrictions set by
	// the target host's robots.txt file.  See http://www.robotstxt.org/ for more
	// information.
	IgnoreRobotsTxt bool
	// Async turns on asynchronous network communication. Use Collector.Wait() to
	// be sure all requests have been finished.
	Async bool
	// ParseHTTPErrorResponse allows parsing HTTP responses with non 2xx status codes.
	// By default, Colly parses only successful HTTP responses. Set ParseHTTPErrorResponse
	// to true to enable it.
	ParseHTTPErrorResponse bool
	// ID is the unique identifier of a collector
	ID uint32
	// DetectCharset can enable character encoding detection for non-utf8 response bodies
	// without explicit charset declaration. This feature uses https://github.com/saintfish/chardet
	DetectCharset bool
	// RedirectHandler allows control on how a redirect will be managed
	// use c.SetRedirectHandler to set this value
	redirectHandler func(req *http.Request, via []*http.Request) error
	// CheckHead performs a HEAD request before every GET to pre-validate the response
	CheckHead bool
	// TraceHTTP enables capturing and reporting request performance for crawler tuning.
	// When set to true, the Response.Trace will be filled in with an HTTPTrace object.
<<<<<<< HEAD
	TraceHTTP bool
	// Dump enables dumping of requests and responses,
	// dumps are stored in Request.Dump and Response.Dump.
	Dump              bool
	store             storage.Storage
	debugger          debug.Debugger
	robotsMap         map[string]*robotstxt.RobotsData
	htmlCallbacks     []*htmlCallbackContainer
	xmlCallbacks      []*xmlCallbackContainer
	requestCallbacks  []RequestCallback
	responseCallbacks []ResponseCallback
	errorCallbacks    []ErrorCallback
	scrapedCallbacks  []ScrapedCallback
	requestCount      uint32
	responseCount     uint32
	backend           *httpBackend
	wg                *sync.WaitGroup
	lock              *sync.RWMutex
=======
	TraceHTTP                bool
	store                    storage.Storage
	debugger                 debug.Debugger
	robotsMap                map[string]*robotstxt.RobotsData
	htmlCallbacks            []*htmlCallbackContainer
	xmlCallbacks             []*xmlCallbackContainer
	requestCallbacks         []RequestCallback
	responseCallbacks        []ResponseCallback
	responseHeadersCallbacks []ResponseHeadersCallback
	errorCallbacks           []ErrorCallback
	scrapedCallbacks         []ScrapedCallback
	requestCount             uint32
	responseCount            uint32
	backend                  *httpBackend
	wg                       *sync.WaitGroup
	lock                     *sync.RWMutex
>>>>>>> 64bec98b
}

// RequestCallback is a type alias for OnRequest callback functions
type RequestCallback func(*Request)

// ResponseHeadersCallback is a type alias for OnResponseHeaders callback functions
type ResponseHeadersCallback func(*Response)

// ResponseCallback is a type alias for OnResponse callback functions
type ResponseCallback func(*Response)

// HTMLCallback is a type alias for OnHTML callback functions
type HTMLCallback func(*HTMLElement)

// XMLCallback is a type alias for OnXML callback functions
type XMLCallback func(*XMLElement)

// ErrorCallback is a type alias for OnError callback functions
type ErrorCallback func(*Response, error)

// ScrapedCallback is a type alias for OnScraped callback functions
type ScrapedCallback func(*Response)

// ProxyFunc is a type alias for proxy setter functions.
type ProxyFunc func(*http.Request) (*url.URL, error)

type htmlCallbackContainer struct {
	Selector string
	Function HTMLCallback
}

type xmlCallbackContainer struct {
	Query    string
	Function XMLCallback
}

type cookieJarSerializer struct {
	store storage.Storage
	lock  *sync.RWMutex
}

var collectorCounter uint32

// The key type is unexported to prevent collisions with context keys defined in
// other packages.
type key int

// ProxyURLKey is the context key for the request proxy address.
const ProxyURLKey key = iota

var (
	// ErrForbiddenDomain is the error thrown if visiting
	// a domain which is not allowed in AllowedDomains
	ErrForbiddenDomain = errors.New("Forbidden domain")
	// ErrMissingURL is the error type for missing URL errors
	ErrMissingURL = errors.New("Missing URL")
	// ErrMaxDepth is the error type for exceeding max depth
	ErrMaxDepth = errors.New("Max depth limit reached")
	// ErrForbiddenURL is the error thrown if visiting
	// a URL which is not allowed by URLFilters
	ErrForbiddenURL = errors.New("ForbiddenURL")

	// ErrNoURLFiltersMatch is the error thrown if visiting
	// a URL which is not allowed by URLFilters
	ErrNoURLFiltersMatch = errors.New("No URLFilters match")
	// ErrAlreadyVisited is the error type for already visited URLs
	ErrAlreadyVisited = errors.New("URL already visited")
	// ErrRobotsTxtBlocked is the error type for robots.txt errors
	ErrRobotsTxtBlocked = errors.New("URL blocked by robots.txt")
	// ErrNoCookieJar is the error type for missing cookie jar
	ErrNoCookieJar = errors.New("Cookie jar is not available")
	// ErrNoPattern is the error type for LimitRules without patterns
	ErrNoPattern = errors.New("No pattern defined in LimitRule")
	// ErrEmptyProxyURL is the error type for empty Proxy URL list
	ErrEmptyProxyURL = errors.New("Proxy URL list is empty")
	// ErrAbortedAfterHeaders is the error returned when OnResponseHeaders aborts the transfer.
	ErrAbortedAfterHeaders = errors.New("Aborted after receiving response headers")
)

var envMap = map[string]func(*Collector, string){
	"ALLOWED_DOMAINS": func(c *Collector, val string) {
		c.AllowedDomains = strings.Split(val, ",")
	},
	"CACHE_DIR": func(c *Collector, val string) {
		c.CacheDir = val
	},
	"DETECT_CHARSET": func(c *Collector, val string) {
		c.DetectCharset = isYesString(val)
	},
	"DISABLE_COOKIES": func(c *Collector, _ string) {
		c.backend.Client.Jar = nil
	},
	"DISALLOWED_DOMAINS": func(c *Collector, val string) {
		c.DisallowedDomains = strings.Split(val, ",")
	},
	"IGNORE_ROBOTSTXT": func(c *Collector, val string) {
		c.IgnoreRobotsTxt = isYesString(val)
	},
	"FOLLOW_REDIRECTS": func(c *Collector, val string) {
		if !isYesString(val) {
			c.redirectHandler = func(req *http.Request, via []*http.Request) error {
				return http.ErrUseLastResponse
			}
		}
	},
	"MAX_BODY_SIZE": func(c *Collector, val string) {
		size, err := strconv.Atoi(val)
		if err == nil {
			c.MaxBodySize = size
		}
	},
	"MAX_DEPTH": func(c *Collector, val string) {
		maxDepth, err := strconv.Atoi(val)
		if err == nil {
			c.MaxDepth = maxDepth
		}
	},
	"PARSE_HTTP_ERROR_RESPONSE": func(c *Collector, val string) {
		c.ParseHTTPErrorResponse = isYesString(val)
	},
	"TRACE_HTTP": func(c *Collector, val string) {
		c.TraceHTTP = isYesString(val)
	},
	"DUMP": func(c *Collector, val string) {
		c.Dump = isYesString(val)
	},
	"USER_AGENT": func(c *Collector, val string) {
		c.UserAgent = val
	},
}

// NewCollector creates a new Collector instance with default configuration
func NewCollector(options ...CollectorOption) *Collector {
	c := &Collector{}
	c.Init()

	for _, f := range options {
		f(c)
	}

	c.parseSettingsFromEnv()

	return c
}

// UserAgent sets the user agent used by the Collector.
func UserAgent(ua string) CollectorOption {
	return func(c *Collector) {
		c.UserAgent = ua
	}
}

// MaxDepth limits the recursion depth of visited URLs.
func MaxDepth(depth int) CollectorOption {
	return func(c *Collector) {
		c.MaxDepth = depth
	}
}

// AllowedDomains sets the domain whitelist used by the Collector.
func AllowedDomains(domains ...string) CollectorOption {
	return func(c *Collector) {
		c.AllowedDomains = domains
	}
}

// ParseHTTPErrorResponse allows parsing responses with HTTP errors
func ParseHTTPErrorResponse() CollectorOption {
	return func(c *Collector) {
		c.ParseHTTPErrorResponse = true
	}
}

// DisallowedDomains sets the domain blacklist used by the Collector.
func DisallowedDomains(domains ...string) CollectorOption {
	return func(c *Collector) {
		c.DisallowedDomains = domains
	}
}

// DisallowedURLFilters sets the list of regular expressions which restricts
// visiting URLs. If any of the rules matches to a URL the request will be stopped.
func DisallowedURLFilters(filters ...*regexp.Regexp) CollectorOption {
	return func(c *Collector) {
		c.DisallowedURLFilters = filters
	}
}

// URLFilters sets the list of regular expressions which restricts
// visiting URLs. If any of the rules matches to a URL the request won't be stopped.
func URLFilters(filters ...*regexp.Regexp) CollectorOption {
	return func(c *Collector) {
		c.URLFilters = filters
	}
}

// AllowURLRevisit instructs the Collector to allow multiple downloads of the same URL
func AllowURLRevisit() CollectorOption {
	return func(c *Collector) {
		c.AllowURLRevisit = true
	}
}

// MaxBodySize sets the limit of the retrieved response body in bytes.
func MaxBodySize(sizeInBytes int) CollectorOption {
	return func(c *Collector) {
		c.MaxBodySize = sizeInBytes
	}
}

// CacheDir specifies the location where GET requests are cached as files.
func CacheDir(path string) CollectorOption {
	return func(c *Collector) {
		c.CacheDir = path
	}
}

// IgnoreRobotsTxt instructs the Collector to ignore any restrictions
// set by the target host's robots.txt file.
func IgnoreRobotsTxt() CollectorOption {
	return func(c *Collector) {
		c.IgnoreRobotsTxt = true
	}
}

// TraceHTTP instructs the Collector to collect and report request trace data
// on the Response.Trace.
func TraceHTTP() CollectorOption {
	return func(c *Collector) {
		c.TraceHTTP = true
	}
}

// Dump instructs the Collector to generate dumps of requests and responses
func Dump() CollectorOption {
	return func(c *Collector) {
		c.Dump = true
	}
}

// ID sets the unique identifier of the Collector.
func ID(id uint32) CollectorOption {
	return func(c *Collector) {
		c.ID = id
	}
}

// Async turns on asynchronous network requests.
func Async(a bool) CollectorOption {
	return func(c *Collector) {
		c.Async = a
	}
}

// DetectCharset enables character encoding detection for non-utf8 response bodies
// without explicit charset declaration. This feature uses https://github.com/saintfish/chardet
func DetectCharset() CollectorOption {
	return func(c *Collector) {
		c.DetectCharset = true
	}
}

// Debugger sets the debugger used by the Collector.
func Debugger(d debug.Debugger) CollectorOption {
	return func(c *Collector) {
		d.Init()
		c.debugger = d
	}
}

// Init initializes the Collector's private variables and sets default
// configuration for the Collector
func (c *Collector) Init() {
	c.UserAgent = "colly - https://github.com/gocolly/colly/v2"
	c.MaxDepth = 0
	c.store = &storage.InMemoryStorage{}
	c.store.Init()
	c.MaxBodySize = 10 * 1024 * 1024
	c.backend = &httpBackend{}
	jar, _ := cookiejar.New(nil)
	c.backend.Init(jar)
	c.backend.Client.CheckRedirect = c.checkRedirectFunc()
	c.wg = &sync.WaitGroup{}
	c.lock = &sync.RWMutex{}
	c.robotsMap = make(map[string]*robotstxt.RobotsData)
	c.IgnoreRobotsTxt = true
	c.ID = atomic.AddUint32(&collectorCounter, 1)
	c.TraceHTTP = false
	c.Dump = false
}

// Appengine will replace the Collector's backend http.Client
// With an Http.Client that is provided by appengine/urlfetch
// This function should be used when the scraper is run on
// Google App Engine. Example:
//   func startScraper(w http.ResponseWriter, r *http.Request) {
//     ctx := appengine.NewContext(r)
//     c := colly.NewCollector()
//     c.Appengine(ctx)
//      ...
//     c.Visit("https://google.ca")
//   }
func (c *Collector) Appengine(ctx context.Context) {
	client := urlfetch.Client(ctx)
	client.Jar = c.backend.Client.Jar
	client.CheckRedirect = c.backend.Client.CheckRedirect
	client.Timeout = c.backend.Client.Timeout

	c.backend.Client = client
}

// Visit starts Collector's collecting job by creating a
// request to the URL specified in parameter.
// Visit also calls the previously provided callbacks
func (c *Collector) Visit(URL string) error {
	if c.CheckHead {
		if check := c.scrape(URL, "HEAD", 1, nil, nil, nil, true); check != nil {
			return check
		}
	}
	return c.scrape(URL, "GET", 1, nil, nil, nil, true)
}

// HasVisited checks if the provided URL has been visited
func (c *Collector) HasVisited(URL string) (bool, error) {
	h := fnv.New64a()
	h.Write([]byte(URL))

	return c.store.IsVisited(h.Sum64())
}

// Head starts a collector job by creating a HEAD request.
func (c *Collector) Head(URL string) error {
	return c.scrape(URL, "HEAD", 1, nil, nil, nil, false)
}

// Post starts a collector job by creating a POST request.
// Post also calls the previously provided callbacks
func (c *Collector) Post(URL string, requestData map[string]string) error {
	return c.scrape(URL, "POST", 1, createFormReader(requestData), nil, nil, true)
}

// PostRaw starts a collector job by creating a POST request with raw binary data.
// Post also calls the previously provided callbacks
func (c *Collector) PostRaw(URL string, requestData []byte) error {
	return c.scrape(URL, "POST", 1, bytes.NewReader(requestData), nil, nil, true)
}

// PostMultipart starts a collector job by creating a Multipart POST request
// with raw binary data.  PostMultipart also calls the previously provided callbacks
func (c *Collector) PostMultipart(URL string, requestData map[string][]byte) error {
	boundary := randomBoundary()
	hdr := http.Header{}
	hdr.Set("Content-Type", "multipart/form-data; boundary="+boundary)
	hdr.Set("User-Agent", c.UserAgent)
	return c.scrape(URL, "POST", 1, createMultipartReader(boundary, requestData), nil, hdr, true)
}

// Request starts a collector job by creating a custom HTTP request
// where method, context, headers and request data can be specified.
// Set requestData, ctx, hdr parameters to nil if you don't want to use them.
// Valid methods:
//   - "GET"
//   - "HEAD"
//   - "POST"
//   - "PUT"
//   - "DELETE"
//   - "PATCH"
//   - "OPTIONS"
func (c *Collector) Request(method, URL string, requestData io.Reader, ctx *Context, hdr http.Header) error {
	return c.scrape(URL, method, 1, requestData, ctx, hdr, true)
}

// SetDebugger attaches a debugger to the collector
func (c *Collector) SetDebugger(d debug.Debugger) {
	d.Init()
	c.debugger = d
}

// UnmarshalRequest creates a Request from serialized data
func (c *Collector) UnmarshalRequest(r []byte) (*Request, error) {
	req := &serializableRequest{}
	err := json.Unmarshal(r, req)
	if err != nil {
		return nil, err
	}

	u, err := url.Parse(req.URL)
	if err != nil {
		return nil, err
	}

	ctx := NewContext()
	for k, v := range req.Ctx {
		ctx.Put(k, v)
	}

	return &Request{
		Method:    req.Method,
		URL:       u,
		Depth:     req.Depth,
		Body:      bytes.NewReader(req.Body),
		Ctx:       ctx,
		ID:        atomic.AddUint32(&c.requestCount, 1),
		Headers:   &req.Headers,
		collector: c,
	}, nil
}

func (c *Collector) scrape(u, method string, depth int, requestData io.Reader, ctx *Context, hdr http.Header, checkRevisit bool) error {
	parsedURL, err := url.Parse(u)
	if err != nil {
		return err
	}
	if err := c.requestCheck(u, parsedURL, method, depth, checkRevisit); err != nil {
		return err
	}

	if hdr == nil {
		hdr = http.Header{"User-Agent": []string{c.UserAgent}}
	}
	rc, ok := requestData.(io.ReadCloser)
	if !ok && requestData != nil {
		rc = ioutil.NopCloser(requestData)
	}
	// The Go HTTP API ignores "Host" in the headers, preferring the client
	// to use the Host field on Request.
	host := parsedURL.Host
	if hostHeader := hdr.Get("Host"); hostHeader != "" {
		host = hostHeader
	}
	req := &http.Request{
		Method:     method,
		URL:        parsedURL,
		Proto:      "HTTP/1.1",
		ProtoMajor: 1,
		ProtoMinor: 1,
		Header:     hdr,
		Body:       rc,
		Host:       host,
	}
	setRequestBody(req, requestData)
	u = parsedURL.String()
	c.wg.Add(1)
	if c.Async {
		go c.fetch(u, method, depth, requestData, ctx, hdr, req)
		return nil
	}
	return c.fetch(u, method, depth, requestData, ctx, hdr, req)
}

func setRequestBody(req *http.Request, body io.Reader) {
	if body != nil {
		switch v := body.(type) {
		case *bytes.Buffer:
			req.ContentLength = int64(v.Len())
			buf := v.Bytes()
			req.GetBody = func() (io.ReadCloser, error) {
				r := bytes.NewReader(buf)
				return ioutil.NopCloser(r), nil
			}
		case *bytes.Reader:
			req.ContentLength = int64(v.Len())
			snapshot := *v
			req.GetBody = func() (io.ReadCloser, error) {
				r := snapshot
				return ioutil.NopCloser(&r), nil
			}
		case *strings.Reader:
			req.ContentLength = int64(v.Len())
			snapshot := *v
			req.GetBody = func() (io.ReadCloser, error) {
				r := snapshot
				return ioutil.NopCloser(&r), nil
			}
		}
		if req.GetBody != nil && req.ContentLength == 0 {
			req.Body = http.NoBody
			req.GetBody = func() (io.ReadCloser, error) { return http.NoBody, nil }
		}
	}
}

func (c *Collector) fetch(u, method string, depth int, requestData io.Reader, ctx *Context, hdr http.Header, req *http.Request) error {
	defer c.wg.Done()
	if ctx == nil {
		ctx = NewContext()
	}

	request := &Request{
		URL:       req.URL,
		Headers:   &req.Header,
		Ctx:       ctx,
		Depth:     depth,
		Method:    method,
		Body:      requestData,
		collector: c,
		ID:        atomic.AddUint32(&c.requestCount, 1),
	}

	c.handleOnRequest(request)

	if request.abort {
		return nil
	}

	if method == "POST" && req.Header.Get("Content-Type") == "" {
		req.Header.Add("Content-Type", "application/x-www-form-urlencoded")
	}

	if req.Header.Get("Accept") == "" {
		req.Header.Set("Accept", "*/*")
	}

	if c.Dump {
		dump, err := httputil.DumpRequestOut(req, true)
		if err != nil {
			return err
		}

		request.RequestDump = dump
	}

	var hTrace *HTTPTrace
	if c.TraceHTTP {
		hTrace = &HTTPTrace{}
		req = hTrace.WithTrace(req)
	}
	checkHeadersFunc := func(statusCode int, headers http.Header) bool {
		c.handleOnResponseHeaders(&Response{Ctx: ctx, Request: request, StatusCode: statusCode, Headers: &headers})
		return !request.abort
	}

	origURL := req.URL
<<<<<<< HEAD
	response, err := c.backend.Cache(req, c.MaxBodySize, c.CacheDir, c.Dump)
=======
	response, err := c.backend.Cache(req, c.MaxBodySize, checkHeadersFunc, c.CacheDir)
>>>>>>> 64bec98b
	if proxyURL, ok := req.Context().Value(ProxyURLKey).(string); ok {
		request.ProxyURL = proxyURL
	}
	if err := c.handleOnError(response, err, request, ctx); err != nil {
		return err
	}
	if req.URL != origURL {
		request.URL = req.URL
		request.Headers = &req.Header
	}
	atomic.AddUint32(&c.responseCount, 1)
	response.Ctx = ctx
	response.Request = request
	response.Trace = hTrace

	err = response.fixCharset(c.DetectCharset, request.ResponseCharacterEncoding)
	if err != nil {
		return err
	}

	c.handleOnResponse(response)

	err = c.handleOnHTML(response)
	if err != nil {
		c.handleOnError(response, err, request, ctx)
	}

	err = c.handleOnXML(response)
	if err != nil {
		c.handleOnError(response, err, request, ctx)
	}

	c.handleOnScraped(response)

	return err
}

func (c *Collector) requestCheck(u string, parsedURL *url.URL, method string, depth int, checkRevisit bool) error {
	if u == "" {
		return ErrMissingURL
	}
	if c.MaxDepth > 0 && c.MaxDepth < depth {
		return ErrMaxDepth
	}
	if len(c.DisallowedURLFilters) > 0 {
		if isMatchingFilter(c.DisallowedURLFilters, []byte(u)) {
			return ErrForbiddenURL
		}
	}
	if len(c.URLFilters) > 0 {
		if !isMatchingFilter(c.URLFilters, []byte(u)) {
			return ErrNoURLFiltersMatch
		}
	}
	if !c.isDomainAllowed(parsedURL.Hostname()) {
		return ErrForbiddenDomain
	}
	if method != "HEAD" && !c.IgnoreRobotsTxt {
		if err := c.checkRobots(parsedURL); err != nil {
			return err
		}
	}
	if checkRevisit && !c.AllowURLRevisit && method == "GET" {
		h := fnv.New64a()
		h.Write([]byte(u))
		uHash := h.Sum64()
		visited, err := c.store.IsVisited(uHash)
		if err != nil {
			return err
		}
		if visited {
			return ErrAlreadyVisited
		}
		return c.store.Visited(uHash)
	}
	return nil
}

func (c *Collector) isDomainAllowed(domain string) bool {
	for _, d2 := range c.DisallowedDomains {
		if d2 == domain {
			return false
		}
	}
	if c.AllowedDomains == nil || len(c.AllowedDomains) == 0 {
		return true
	}
	for _, d2 := range c.AllowedDomains {
		if d2 == domain {
			return true
		}
	}
	return false
}

func (c *Collector) checkRobots(u *url.URL) error {
	c.lock.RLock()
	robot, ok := c.robotsMap[u.Host]
	c.lock.RUnlock()

	if !ok {
		// no robots file cached
		resp, err := c.backend.Client.Get(u.Scheme + "://" + u.Host + "/robots.txt")
		if err != nil {
			return err
		}
		defer resp.Body.Close()

		robot, err = robotstxt.FromResponse(resp)
		if err != nil {
			return err
		}
		c.lock.Lock()
		c.robotsMap[u.Host] = robot
		c.lock.Unlock()
	}

	uaGroup := robot.FindGroup(c.UserAgent)
	if uaGroup == nil {
		return nil
	}

	eu := u.EscapedPath()
	if u.RawQuery != "" {
		eu += "?" + u.Query().Encode()
	}
	if !uaGroup.Test(eu) {
		return ErrRobotsTxtBlocked
	}
	return nil
}

// String is the text representation of the collector.
// It contains useful debug information about the collector's internals
func (c *Collector) String() string {
	return fmt.Sprintf(
		"Requests made: %d (%d responses) | Callbacks: OnRequest: %d, OnHTML: %d, OnResponse: %d, OnError: %d",
		c.requestCount,
		c.responseCount,
		len(c.requestCallbacks),
		len(c.htmlCallbacks),
		len(c.responseCallbacks),
		len(c.errorCallbacks),
	)
}

// Wait returns when the collector jobs are finished
func (c *Collector) Wait() {
	c.wg.Wait()
}

// OnRequest registers a function. Function will be executed on every
// request made by the Collector
func (c *Collector) OnRequest(f RequestCallback) {
	c.lock.Lock()
	if c.requestCallbacks == nil {
		c.requestCallbacks = make([]RequestCallback, 0, 4)
	}
	c.requestCallbacks = append(c.requestCallbacks, f)
	c.lock.Unlock()
}

// OnResponseHeaders registers a function. Function will be executed on every response
// when headers and status are already received, but body is not yet read.
//
// Like in OnRequest, you can call Request.Abort to abort the transfer. This might be
// useful if, for example, you're following all hyperlinks, but want to avoid
// downloading files.
//
// Be aware that using this will prevent HTTP/1.1 connection reuse, as
// the only way to abort a download is to immediately close the connection.
// HTTP/2 doesn't suffer from this problem, as it's possible to close
// specific stream inside the connection.
func (c *Collector) OnResponseHeaders(f ResponseHeadersCallback) {
	c.lock.Lock()
	c.responseHeadersCallbacks = append(c.responseHeadersCallbacks, f)
	c.lock.Unlock()
}

// OnResponse registers a function. Function will be executed on every response
func (c *Collector) OnResponse(f ResponseCallback) {
	c.lock.Lock()
	if c.responseCallbacks == nil {
		c.responseCallbacks = make([]ResponseCallback, 0, 4)
	}
	c.responseCallbacks = append(c.responseCallbacks, f)
	c.lock.Unlock()
}

// OnHTML registers a function. Function will be executed on every HTML
// element matched by the GoQuery Selector parameter.
// GoQuery Selector is a selector used by https://github.com/PuerkitoBio/goquery
func (c *Collector) OnHTML(goquerySelector string, f HTMLCallback) {
	c.lock.Lock()
	if c.htmlCallbacks == nil {
		c.htmlCallbacks = make([]*htmlCallbackContainer, 0, 4)
	}
	c.htmlCallbacks = append(c.htmlCallbacks, &htmlCallbackContainer{
		Selector: goquerySelector,
		Function: f,
	})
	c.lock.Unlock()
}

// OnXML registers a function. Function will be executed on every XML
// element matched by the xpath Query parameter.
// xpath Query is used by https://github.com/antchfx/xmlquery
func (c *Collector) OnXML(xpathQuery string, f XMLCallback) {
	c.lock.Lock()
	if c.xmlCallbacks == nil {
		c.xmlCallbacks = make([]*xmlCallbackContainer, 0, 4)
	}
	c.xmlCallbacks = append(c.xmlCallbacks, &xmlCallbackContainer{
		Query:    xpathQuery,
		Function: f,
	})
	c.lock.Unlock()
}

// OnHTMLDetach deregister a function. Function will not be execute after detached
func (c *Collector) OnHTMLDetach(goquerySelector string) {
	c.lock.Lock()
	deleteIdx := -1
	for i, cc := range c.htmlCallbacks {
		if cc.Selector == goquerySelector {
			deleteIdx = i
			break
		}
	}
	if deleteIdx != -1 {
		c.htmlCallbacks = append(c.htmlCallbacks[:deleteIdx], c.htmlCallbacks[deleteIdx+1:]...)
	}
	c.lock.Unlock()
}

// OnXMLDetach deregister a function. Function will not be execute after detached
func (c *Collector) OnXMLDetach(xpathQuery string) {
	c.lock.Lock()
	deleteIdx := -1
	for i, cc := range c.xmlCallbacks {
		if cc.Query == xpathQuery {
			deleteIdx = i
			break
		}
	}
	if deleteIdx != -1 {
		c.xmlCallbacks = append(c.xmlCallbacks[:deleteIdx], c.xmlCallbacks[deleteIdx+1:]...)
	}
	c.lock.Unlock()
}

// OnError registers a function. Function will be executed if an error
// occurs during the HTTP request.
func (c *Collector) OnError(f ErrorCallback) {
	c.lock.Lock()
	if c.errorCallbacks == nil {
		c.errorCallbacks = make([]ErrorCallback, 0, 4)
	}
	c.errorCallbacks = append(c.errorCallbacks, f)
	c.lock.Unlock()
}

// OnScraped registers a function. Function will be executed after
// OnHTML, as a final part of the scraping.
func (c *Collector) OnScraped(f ScrapedCallback) {
	c.lock.Lock()
	if c.scrapedCallbacks == nil {
		c.scrapedCallbacks = make([]ScrapedCallback, 0, 4)
	}
	c.scrapedCallbacks = append(c.scrapedCallbacks, f)
	c.lock.Unlock()
}

// SetClient will override the previously set http.Client
func (c *Collector) SetClient(client *http.Client) {
	c.backend.Client = client
}

// WithTransport allows you to set a custom http.RoundTripper (transport)
func (c *Collector) WithTransport(transport http.RoundTripper) {
	c.backend.Client.Transport = transport
}

// DisableCookies turns off cookie handling
func (c *Collector) DisableCookies() {
	c.backend.Client.Jar = nil
}

// SetCookieJar overrides the previously set cookie jar
func (c *Collector) SetCookieJar(j http.CookieJar) {
	c.backend.Client.Jar = j
}

// SetRequestTimeout overrides the default timeout (10 seconds) for this collector
func (c *Collector) SetRequestTimeout(timeout time.Duration) {
	c.backend.Client.Timeout = timeout
}

// SetStorage overrides the default in-memory storage.
// Storage stores scraping related data like cookies and visited urls
func (c *Collector) SetStorage(s storage.Storage) error {
	if err := s.Init(); err != nil {
		return err
	}
	c.store = s
	c.backend.Client.Jar = createJar(s)
	return nil
}

// SetProxy sets a proxy for the collector. This method overrides the previously
// used http.Transport if the type of the transport is not http.RoundTripper.
// The proxy type is determined by the URL scheme. "http"
// and "socks5" are supported. If the scheme is empty,
// "http" is assumed.
func (c *Collector) SetProxy(proxyURL string) error {
	proxyParsed, err := url.Parse(proxyURL)
	if err != nil {
		return err
	}

	c.SetProxyFunc(http.ProxyURL(proxyParsed))

	return nil
}

// SetProxyFunc sets a custom proxy setter/switcher function.
// See built-in ProxyFuncs for more details.
// This method overrides the previously used http.Transport
// if the type of the transport is not http.RoundTripper.
// The proxy type is determined by the URL scheme. "http"
// and "socks5" are supported. If the scheme is empty,
// "http" is assumed.
func (c *Collector) SetProxyFunc(p ProxyFunc) {
	t, ok := c.backend.Client.Transport.(*http.Transport)
	if c.backend.Client.Transport != nil && ok {
		t.Proxy = p
	} else {
		c.backend.Client.Transport = &http.Transport{
			Proxy: p,
		}
	}
}

func createEvent(eventType string, requestID, collectorID uint32, kvargs map[string]string) *debug.Event {
	return &debug.Event{
		CollectorID: collectorID,
		RequestID:   requestID,
		Type:        eventType,
		Values:      kvargs,
	}
}

func (c *Collector) handleOnRequest(r *Request) {
	if c.debugger != nil {
		c.debugger.Event(createEvent("request", r.ID, c.ID, map[string]string{
			"url": r.URL.String(),
		}))
	}
	for _, f := range c.requestCallbacks {
		f(r)
	}
}

func (c *Collector) handleOnResponse(r *Response) {
	if c.debugger != nil {
		c.debugger.Event(createEvent("response", r.Request.ID, c.ID, map[string]string{
			"url":    r.Request.URL.String(),
			"status": http.StatusText(r.StatusCode),
		}))
	}
	for _, f := range c.responseCallbacks {
		f(r)
	}
}

func (c *Collector) handleOnResponseHeaders(r *Response) {
	if c.debugger != nil {
		c.debugger.Event(createEvent("responseHeaders", r.Request.ID, c.ID, map[string]string{
			"url":    r.Request.URL.String(),
			"status": http.StatusText(r.StatusCode),
		}))
	}
	for _, f := range c.responseHeadersCallbacks {
		f(r)
	}
}

func (c *Collector) handleOnHTML(resp *Response) error {
	if len(c.htmlCallbacks) == 0 || !strings.Contains(strings.ToLower(resp.Headers.Get("Content-Type")), "html") {
		return nil
	}
	doc, err := goquery.NewDocumentFromReader(bytes.NewBuffer(resp.Body))
	if err != nil {
		return err
	}
	if href, found := doc.Find("base[href]").Attr("href"); found {
		resp.Request.baseURL, _ = url.Parse(href)
	}
	for _, cc := range c.htmlCallbacks {
		i := 0
		doc.Find(cc.Selector).Each(func(_ int, s *goquery.Selection) {
			for _, n := range s.Nodes {
				e := NewHTMLElementFromSelectionNode(resp, s, n, i)
				i++
				if c.debugger != nil {
					c.debugger.Event(createEvent("html", resp.Request.ID, c.ID, map[string]string{
						"selector": cc.Selector,
						"url":      resp.Request.URL.String(),
					}))
				}
				cc.Function(e)
			}
		})
	}
	return nil
}

func (c *Collector) handleOnXML(resp *Response) error {
	if len(c.xmlCallbacks) == 0 {
		return nil
	}
	contentType := strings.ToLower(resp.Headers.Get("Content-Type"))
	isXMLFile := strings.HasSuffix(strings.ToLower(resp.Request.URL.Path), ".xml") || strings.HasSuffix(strings.ToLower(resp.Request.URL.Path), ".xml.gz")
	if !strings.Contains(contentType, "html") && (!strings.Contains(contentType, "xml") && !isXMLFile) {
		return nil
	}

	if strings.Contains(contentType, "html") {
		doc, err := htmlquery.Parse(bytes.NewBuffer(resp.Body))
		if err != nil {
			return err
		}
		if e := htmlquery.FindOne(doc, "//base"); e != nil {
			for _, a := range e.Attr {
				if a.Key == "href" {
					resp.Request.baseURL, _ = url.Parse(a.Val)
					break
				}
			}
		}

		for _, cc := range c.xmlCallbacks {
			for _, n := range htmlquery.Find(doc, cc.Query) {
				e := NewXMLElementFromHTMLNode(resp, n)
				if c.debugger != nil {
					c.debugger.Event(createEvent("xml", resp.Request.ID, c.ID, map[string]string{
						"selector": cc.Query,
						"url":      resp.Request.URL.String(),
					}))
				}
				cc.Function(e)
			}
		}
	} else if strings.Contains(contentType, "xml") || isXMLFile {
		doc, err := xmlquery.Parse(bytes.NewBuffer(resp.Body))
		if err != nil {
			return err
		}

		for _, cc := range c.xmlCallbacks {
			xmlquery.FindEach(doc, cc.Query, func(i int, n *xmlquery.Node) {
				e := NewXMLElementFromXMLNode(resp, n)
				if c.debugger != nil {
					c.debugger.Event(createEvent("xml", resp.Request.ID, c.ID, map[string]string{
						"selector": cc.Query,
						"url":      resp.Request.URL.String(),
					}))
				}
				cc.Function(e)
			})
		}
	}
	return nil
}

func (c *Collector) handleOnError(response *Response, err error, request *Request, ctx *Context) error {
	if err == nil && (c.ParseHTTPErrorResponse || response.StatusCode < 203) {
		return nil
	}
	if err == nil && response.StatusCode >= 203 {
		err = errors.New(http.StatusText(response.StatusCode))
	}
	if response == nil {
		response = &Response{
			Request: request,
			Ctx:     ctx,
		}
	}
	if c.debugger != nil {
		c.debugger.Event(createEvent("error", request.ID, c.ID, map[string]string{
			"url":    request.URL.String(),
			"status": http.StatusText(response.StatusCode),
		}))
	}
	if response.Request == nil {
		response.Request = request
	}
	if response.Ctx == nil {
		response.Ctx = request.Ctx
	}
	for _, f := range c.errorCallbacks {
		f(response, err)
	}
	return err
}

func (c *Collector) handleOnScraped(r *Response) {
	if c.debugger != nil {
		c.debugger.Event(createEvent("scraped", r.Request.ID, c.ID, map[string]string{
			"url": r.Request.URL.String(),
		}))
	}
	for _, f := range c.scrapedCallbacks {
		f(r)
	}
}

// Limit adds a new LimitRule to the collector
func (c *Collector) Limit(rule *LimitRule) error {
	return c.backend.Limit(rule)
}

// Limits adds new LimitRules to the collector
func (c *Collector) Limits(rules []*LimitRule) error {
	return c.backend.Limits(rules)
}

// SetRedirectHandler instructs the Collector to allow multiple downloads of the same URL
func (c *Collector) SetRedirectHandler(f func(req *http.Request, via []*http.Request) error) {
	c.redirectHandler = f
	c.backend.Client.CheckRedirect = c.checkRedirectFunc()
}

// SetCookies handles the receipt of the cookies in a reply for the given URL
func (c *Collector) SetCookies(URL string, cookies []*http.Cookie) error {
	if c.backend.Client.Jar == nil {
		return ErrNoCookieJar
	}
	u, err := url.Parse(URL)
	if err != nil {
		return err
	}
	c.backend.Client.Jar.SetCookies(u, cookies)
	return nil
}

// Cookies returns the cookies to send in a request for the given URL.
func (c *Collector) Cookies(URL string) []*http.Cookie {
	if c.backend.Client.Jar == nil {
		return nil
	}
	u, err := url.Parse(URL)
	if err != nil {
		return nil
	}
	return c.backend.Client.Jar.Cookies(u)
}

// Clone creates an exact copy of a Collector without callbacks.
// HTTP backend, robots.txt cache and cookie jar are shared
// between collectors.
func (c *Collector) Clone() *Collector {
	return &Collector{
		AllowedDomains:         c.AllowedDomains,
		AllowURLRevisit:        c.AllowURLRevisit,
		CacheDir:               c.CacheDir,
		DetectCharset:          c.DetectCharset,
		DisallowedDomains:      c.DisallowedDomains,
		ID:                     atomic.AddUint32(&collectorCounter, 1),
		IgnoreRobotsTxt:        c.IgnoreRobotsTxt,
		MaxBodySize:            c.MaxBodySize,
		MaxDepth:               c.MaxDepth,
		DisallowedURLFilters:   c.DisallowedURLFilters,
		URLFilters:             c.URLFilters,
		CheckHead:              c.CheckHead,
		ParseHTTPErrorResponse: c.ParseHTTPErrorResponse,
		UserAgent:              c.UserAgent,
		TraceHTTP:              c.TraceHTTP,
		Dump:                   c.Dump,
		store:                  c.store,
		backend:                c.backend,
		debugger:               c.debugger,
		Async:                  c.Async,
		redirectHandler:        c.redirectHandler,
		errorCallbacks:         make([]ErrorCallback, 0, 8),
		htmlCallbacks:          make([]*htmlCallbackContainer, 0, 8),
		xmlCallbacks:           make([]*xmlCallbackContainer, 0, 8),
		scrapedCallbacks:       make([]ScrapedCallback, 0, 8),
		lock:                   c.lock,
		requestCallbacks:       make([]RequestCallback, 0, 8),
		responseCallbacks:      make([]ResponseCallback, 0, 8),
		robotsMap:              c.robotsMap,
		wg:                     &sync.WaitGroup{},
	}
}

func (c *Collector) checkRedirectFunc() func(req *http.Request, via []*http.Request) error {
	return func(req *http.Request, via []*http.Request) error {
		if !c.isDomainAllowed(req.URL.Hostname()) {
			return fmt.Errorf("Not following redirect to %s because its not in AllowedDomains", req.URL.Host)
		}

		if c.redirectHandler != nil {
			return c.redirectHandler(req, via)
		}

		// Honor golangs default of maximum of 10 redirects
		if len(via) >= 10 {
			return http.ErrUseLastResponse
		}

		lastRequest := via[len(via)-1]

		// If domain has changed, remove the Authorization-header if it exists
		if req.URL.Host != lastRequest.URL.Host {
			req.Header.Del("Authorization")
		}

		return nil
	}
}

func (c *Collector) parseSettingsFromEnv() {
	for _, e := range os.Environ() {
		if !strings.HasPrefix(e, "COLLY_") {
			continue
		}
		pair := strings.SplitN(e[6:], "=", 2)
		if f, ok := envMap[pair[0]]; ok {
			f(c, pair[1])
		} else {
			log.Println("Unknown environment variable:", pair[0])
		}
	}
}

// SanitizeFileName replaces dangerous characters in a string
// so the return value can be used as a safe file name.
func SanitizeFileName(fileName string) string {
	ext := filepath.Ext(fileName)
	cleanExt := sanitize.BaseName(ext)
	if cleanExt == "" {
		cleanExt = ".unknown"
	}
	return strings.Replace(fmt.Sprintf(
		"%s.%s",
		sanitize.BaseName(fileName[:len(fileName)-len(ext)]),
		cleanExt[1:],
	), "-", "_", -1)
}

func createFormReader(data map[string]string) io.Reader {
	form := url.Values{}
	for k, v := range data {
		form.Add(k, v)
	}
	return strings.NewReader(form.Encode())
}

func createMultipartReader(boundary string, data map[string][]byte) io.Reader {
	dashBoundary := "--" + boundary

	body := []byte{}
	buffer := bytes.NewBuffer(body)

	buffer.WriteString("Content-type: multipart/form-data; boundary=" + boundary + "\n\n")
	for contentType, content := range data {
		buffer.WriteString(dashBoundary + "\n")
		buffer.WriteString("Content-Disposition: form-data; name=" + contentType + "\n")
		buffer.WriteString(fmt.Sprintf("Content-Length: %d \n\n", len(content)))
		buffer.Write(content)
		buffer.WriteString("\n")
	}
	buffer.WriteString(dashBoundary + "--\n\n")
	return buffer
}

// randomBoundary was borrowed from
// github.com/golang/go/mime/multipart/writer.go#randomBoundary
func randomBoundary() string {
	var buf [30]byte
	_, err := io.ReadFull(rand.Reader, buf[:])
	if err != nil {
		panic(err)
	}
	return fmt.Sprintf("%x", buf[:])
}

func isYesString(s string) bool {
	switch strings.ToLower(s) {
	case "1", "yes", "true", "y":
		return true
	}
	return false
}

func createJar(s storage.Storage) http.CookieJar {
	return &cookieJarSerializer{store: s, lock: &sync.RWMutex{}}
}

func (j *cookieJarSerializer) SetCookies(u *url.URL, cookies []*http.Cookie) {
	j.lock.Lock()
	defer j.lock.Unlock()
	cookieStr := j.store.Cookies(u)

	// Merge existing cookies, new cookies have precedence.
	cnew := make([]*http.Cookie, len(cookies))
	copy(cnew, cookies)
	existing := storage.UnstringifyCookies(cookieStr)
	for _, c := range existing {
		if !storage.ContainsCookie(cnew, c.Name) {
			cnew = append(cnew, c)
		}
	}
	j.store.SetCookies(u, storage.StringifyCookies(cnew))
}

func (j *cookieJarSerializer) Cookies(u *url.URL) []*http.Cookie {
	cookies := storage.UnstringifyCookies(j.store.Cookies(u))
	// Filter.
	now := time.Now()
	cnew := make([]*http.Cookie, 0, len(cookies))
	for _, c := range cookies {
		// Drop expired cookies.
		if c.RawExpires != "" && c.Expires.Before(now) {
			continue
		}
		// Drop secure cookies if not over https.
		if c.Secure && u.Scheme != "https" {
			continue
		}
		cnew = append(cnew, c)
	}
	return cnew
}

func isMatchingFilter(fs []*regexp.Regexp, d []byte) bool {
	for _, r := range fs {
		if r.Match(d) {
			return true
		}
	}
	return false
}<|MERGE_RESOLUTION|>--- conflicted
+++ resolved
@@ -110,27 +110,10 @@
 	CheckHead bool
 	// TraceHTTP enables capturing and reporting request performance for crawler tuning.
 	// When set to true, the Response.Trace will be filled in with an HTTPTrace object.
-<<<<<<< HEAD
 	TraceHTTP bool
 	// Dump enables dumping of requests and responses,
 	// dumps are stored in Request.Dump and Response.Dump.
-	Dump              bool
-	store             storage.Storage
-	debugger          debug.Debugger
-	robotsMap         map[string]*robotstxt.RobotsData
-	htmlCallbacks     []*htmlCallbackContainer
-	xmlCallbacks      []*xmlCallbackContainer
-	requestCallbacks  []RequestCallback
-	responseCallbacks []ResponseCallback
-	errorCallbacks    []ErrorCallback
-	scrapedCallbacks  []ScrapedCallback
-	requestCount      uint32
-	responseCount     uint32
-	backend           *httpBackend
-	wg                *sync.WaitGroup
-	lock              *sync.RWMutex
-=======
-	TraceHTTP                bool
+	Dump                     bool
 	store                    storage.Storage
 	debugger                 debug.Debugger
 	robotsMap                map[string]*robotstxt.RobotsData
@@ -146,7 +129,6 @@
 	backend                  *httpBackend
 	wg                       *sync.WaitGroup
 	lock                     *sync.RWMutex
->>>>>>> 64bec98b
 }
 
 // RequestCallback is a type alias for OnRequest callback functions
@@ -681,11 +663,7 @@
 	}
 
 	origURL := req.URL
-<<<<<<< HEAD
-	response, err := c.backend.Cache(req, c.MaxBodySize, c.CacheDir, c.Dump)
-=======
-	response, err := c.backend.Cache(req, c.MaxBodySize, checkHeadersFunc, c.CacheDir)
->>>>>>> 64bec98b
+	response, err := c.backend.Cache(req, c.MaxBodySize, checkHeadersFunc, c.CacheDir, c.Dump)
 	if proxyURL, ok := req.Context().Value(ProxyURLKey).(string); ok {
 		request.ProxyURL = proxyURL
 	}
