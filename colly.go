// Copyright 2018 Adam Tauber
//
// Licensed under the Apache License, Version 2.0 (the "License");
// you may not use this file except in compliance with the License.
// You may obtain a copy of the License at
//
//      http://www.apache.org/licenses/LICENSE-2.0
//
// Unless required by applicable law or agreed to in writing, software
// distributed under the License is distributed on an "AS IS" BASIS,
// WITHOUT WARRANTIES OR CONDITIONS OF ANY KIND, either express or implied.
// See the License for the specific language governing permissions and
// limitations under the License.

// Package colly implements a HTTP scraping framework
package colly

import (
	"bytes"
	"context"
	"crypto/rand"
	"encoding/json"
	"errors"
	"fmt"
	"hash/fnv"
	"io"
	"log"
	"net/http"
	"net/http/cookiejar"
	"net/url"
	"os"
	"path/filepath"
	"regexp"
	"slices"
	"strconv"
	"strings"
	"sync"
	"sync/atomic"
	"time"

	"github.com/PuerkitoBio/goquery"
	"github.com/antchfx/htmlquery"
	"github.com/antchfx/xmlquery"
	"github.com/gocolly/colly/v2/debug"
	"github.com/gocolly/colly/v2/storage"
	"github.com/kennygrant/sanitize"
	whatwgUrl "github.com/nlnwa/whatwg-url/url"
	"github.com/temoto/robotstxt"
	"google.golang.org/appengine/urlfetch"
)

// A CollectorOption sets an option on a Collector.
type CollectorOption func(*Collector)

// Collector provides the scraper instance for a scraping job
type Collector struct {
	// UserAgent is the User-Agent string used by HTTP requests
	UserAgent string
	// Custom headers for the request
	Headers *http.Header
	// MaxDepth limits the recursion depth of visited URLs.
	// Set it to 0 for infinite recursion (default).
	MaxDepth int
	// AllowedDomains is a domain whitelist.
	// Leave it blank to allow any domains to be visited
	AllowedDomains []string
	// DisallowedDomains is a domain blacklist.
	DisallowedDomains []string
	// DisallowedURLFilters is a list of regular expressions which restricts
	// visiting URLs. If any of the rules matches to a URL the
	// request will be stopped. DisallowedURLFilters will
	// be evaluated before URLFilters
	// Leave it blank to allow any URLs to be visited
	DisallowedURLFilters []*regexp.Regexp
	// URLFilters is a list of regular expressions which restricts
	// visiting URLs. If any of the rules matches to a URL the
	// request won't be stopped. DisallowedURLFilters will
	// be evaluated before URLFilters

	// Leave it blank to allow any URLs to be visited
	URLFilters []*regexp.Regexp

	// AllowURLRevisit allows multiple downloads of the same URL
	AllowURLRevisit bool
	// MaxBodySize is the limit of the retrieved response body in bytes.
	// 0 means unlimited.
	// The default value for MaxBodySize is 10MB (10 * 1024 * 1024 bytes).
	MaxBodySize int
	// CacheDir specifies a location where GET requests are cached as files.
	// When it's not defined, caching is disabled.
	CacheDir string
	// IgnoreRobotsTxt allows the Collector to ignore any restrictions set by
	// the target host's robots.txt file.  See http://www.robotstxt.org/ for more
	// information.
	IgnoreRobotsTxt bool
	// Async turns on asynchronous network communication. Use Collector.Wait() to
	// be sure all requests have been finished.
	Async bool
	// ParseHTTPErrorResponse allows parsing HTTP responses with non 2xx status codes.
	// By default, Colly parses only successful HTTP responses. Set ParseHTTPErrorResponse
	// to true to enable it.
	ParseHTTPErrorResponse bool
	// ID is the unique identifier of a collector
	ID uint32
	// DetectCharset can enable character encoding detection for non-utf8 response bodies
	// without explicit charset declaration. This feature uses https://github.com/saintfish/chardet
	DetectCharset bool
	// RedirectHandler allows control on how a redirect will be managed
	// use c.SetRedirectHandler to set this value
	redirectHandler func(req *http.Request, via []*http.Request) error
	// CheckHead performs a HEAD request before every GET to pre-validate the response
	CheckHead bool
	// TraceHTTP enables capturing and reporting request performance for crawler tuning.
	// When set to true, the Response.Trace will be filled in with an HTTPTrace object.
	TraceHTTP bool
	// Context is the context that will be used for HTTP requests. You can set this
	// to support clean cancellation of scraping.
	Context context.Context
	// MaxRequests limit the number of requests done by the instance.
	// Set it to 0 for infinite requests (default).
	MaxRequests uint32

	store                    storage.Storage
	debugger                 debug.Debugger
	robotsMap                map[string]*robotstxt.RobotsData
	htmlCallbacks            []*htmlCallbackContainer
	xmlCallbacks             []*xmlCallbackContainer
	requestCallbacks         []RequestCallback
	responseCallbacks        []ResponseCallback
	responseHeadersCallbacks []ResponseHeadersCallback
	errorCallbacks           []ErrorCallback
	scrapedCallbacks         []ScrapedCallback
	requestCount             uint32
	responseCount            uint32
	backend                  *httpBackend
	wg                       *sync.WaitGroup
	lock                     *sync.RWMutex
	// CacheExpiration sets the maximum age for cache files.
	// If a cached file is older than this duration, it will be ignored and refreshed.
	CacheExpiration time.Duration
}

// RequestCallback is a type alias for OnRequest callback functions
type RequestCallback func(*Request)

// ResponseHeadersCallback is a type alias for OnResponseHeaders callback functions
type ResponseHeadersCallback func(*Response)

// ResponseCallback is a type alias for OnResponse callback functions
type ResponseCallback func(*Response)

// HTMLCallback is a type alias for OnHTML callback functions
type HTMLCallback func(*HTMLElement)

// XMLCallback is a type alias for OnXML callback functions
type XMLCallback func(*XMLElement)

// ErrorCallback is a type alias for OnError callback functions
type ErrorCallback func(*Response, error)

// ScrapedCallback is a type alias for OnScraped callback functions
type ScrapedCallback func(*Response)

// ProxyFunc is a type alias for proxy setter functions.
type ProxyFunc func(*http.Request) (*url.URL, error)

// AlreadyVisitedError is the error type for already visited URLs.
//
// It's returned synchronously by Visit when the URL passed to Visit
// is already visited.
//
// When already visited URL is encountered after following
// redirects, this error appears in OnError callback, and if Async
// mode is not enabled, is also returned by Visit.
type AlreadyVisitedError struct {
	// Destination is the URL that was attempted to be visited.
	// It might not match the URL passed to Visit if redirect
	// was followed.
	Destination *url.URL
}

// Error implements error interface.
func (e *AlreadyVisitedError) Error() string {
	return fmt.Sprintf("%q already visited", e.Destination)
}

type htmlCallbackContainer struct {
	Selector string
	Function HTMLCallback
	active   atomic.Bool
}

type xmlCallbackContainer struct {
	Query    string
	Function XMLCallback
	active   atomic.Bool
}

type cookieJarSerializer struct {
	store storage.Storage
	lock  *sync.RWMutex
}

var collectorCounter uint32

// The key type is unexported to prevent collisions with context keys defined in
// other packages.
type key int

// ProxyURLKey is the context key for the request proxy address.
const ProxyURLKey key = iota

var (
	// ErrForbiddenDomain is the error thrown if visiting
	// a domain which is not allowed in AllowedDomains
	ErrForbiddenDomain = errors.New("Forbidden domain")
	// ErrMissingURL is the error type for missing URL errors
	ErrMissingURL = errors.New("Missing URL")
	// ErrMaxDepth is the error type for exceeding max depth
	ErrMaxDepth = errors.New("Max depth limit reached")
	// ErrForbiddenURL is the error thrown if visiting
	// a URL which is not allowed by URLFilters
	ErrForbiddenURL = errors.New("ForbiddenURL")

	// ErrNoURLFiltersMatch is the error thrown if visiting
	// a URL which is not allowed by URLFilters
	ErrNoURLFiltersMatch = errors.New("No URLFilters match")
	// ErrRobotsTxtBlocked is the error type for robots.txt errors
	ErrRobotsTxtBlocked = errors.New("URL blocked by robots.txt")
	// ErrNoCookieJar is the error type for missing cookie jar
	ErrNoCookieJar = errors.New("Cookie jar is not available")
	// ErrNoPattern is the error type for LimitRules without patterns
	ErrNoPattern = errors.New("No pattern defined in LimitRule")
	// ErrEmptyProxyURL is the error type for empty Proxy URL list
	ErrEmptyProxyURL = errors.New("Proxy URL list is empty")
	// ErrAbortedAfterHeaders is the error returned when OnResponseHeaders aborts the transfer.
	ErrAbortedAfterHeaders = errors.New("Aborted after receiving response headers")
	// ErrQueueFull is the error returned when the queue is full
	ErrQueueFull = errors.New("Queue MaxSize reached")
	// ErrMaxRequests is the error returned when exceeding max requests
	ErrMaxRequests = errors.New("Max Requests limit reached")
	// ErrRetryBodyUnseekable is the error when retry with not seekable body
	ErrRetryBodyUnseekable = errors.New("Retry Body Unseekable")
)

var envMap = map[string]func(*Collector, string){
	"ALLOWED_DOMAINS": func(c *Collector, val string) {
		c.AllowedDomains = strings.Split(val, ",")
	},
	"CACHE_DIR": func(c *Collector, val string) {
		c.CacheDir = val
	},
	"DETECT_CHARSET": func(c *Collector, val string) {
		c.DetectCharset = isYesString(val)
	},
	"DISABLE_COOKIES": func(c *Collector, _ string) {
		c.backend.Client.Jar = nil
	},
	"DISALLOWED_DOMAINS": func(c *Collector, val string) {
		c.DisallowedDomains = strings.Split(val, ",")
	},
	"IGNORE_ROBOTSTXT": func(c *Collector, val string) {
		c.IgnoreRobotsTxt = isYesString(val)
	},
	"FOLLOW_REDIRECTS": func(c *Collector, val string) {
		if !isYesString(val) {
			c.redirectHandler = func(req *http.Request, via []*http.Request) error {
				return http.ErrUseLastResponse
			}
		}
	},
	"MAX_BODY_SIZE": func(c *Collector, val string) {
		size, err := strconv.Atoi(val)
		if err == nil {
			c.MaxBodySize = size
		}
	},
	"MAX_DEPTH": func(c *Collector, val string) {
		maxDepth, err := strconv.Atoi(val)
		if err == nil {
			c.MaxDepth = maxDepth
		}
	},
	"MAX_REQUESTS": func(c *Collector, val string) {
		maxRequests, err := strconv.ParseUint(val, 0, 32)
		if err == nil {
			c.MaxRequests = uint32(maxRequests)
		}
	},
	"PARSE_HTTP_ERROR_RESPONSE": func(c *Collector, val string) {
		c.ParseHTTPErrorResponse = isYesString(val)
	},
	"TRACE_HTTP": func(c *Collector, val string) {
		c.TraceHTTP = isYesString(val)
	},
	"USER_AGENT": func(c *Collector, val string) {
		c.UserAgent = val
	},
}

var urlParser = whatwgUrl.NewParser(whatwgUrl.WithPercentEncodeSinglePercentSign())

// NewCollector creates a new Collector instance with default configuration
func NewCollector(options ...CollectorOption) *Collector {
	c := &Collector{}
	c.Init()

	for _, f := range options {
		f(c)
	}

	c.parseSettingsFromEnv()

	return c
}

// UserAgent sets the user agent used by the Collector.
func UserAgent(ua string) CollectorOption {
	return func(c *Collector) {
		c.UserAgent = ua
	}
}

// Headers sets the custom headers used by the Collector.
func Headers(headers map[string]string) CollectorOption {
	return func(c *Collector) {
		customHeaders := make(http.Header)
		for header, value := range headers {
			customHeaders.Add(header, value)
		}
		c.Headers = &customHeaders
	}
}

// MaxDepth limits the recursion depth of visited URLs.
func MaxDepth(depth int) CollectorOption {
	return func(c *Collector) {
		c.MaxDepth = depth
	}
}

// MaxRequests limit the number of requests done by the instance.
// Set it to 0 for infinite requests (default).
func MaxRequests(max uint32) CollectorOption {
	return func(c *Collector) {
		c.MaxRequests = max
	}
}

// AllowedDomains sets the domain whitelist used by the Collector.
func AllowedDomains(domains ...string) CollectorOption {
	return func(c *Collector) {
		c.AllowedDomains = domains
	}
}

// ParseHTTPErrorResponse allows parsing responses with HTTP errors
func ParseHTTPErrorResponse() CollectorOption {
	return func(c *Collector) {
		c.ParseHTTPErrorResponse = true
	}
}

// DisallowedDomains sets the domain blacklist used by the Collector.
func DisallowedDomains(domains ...string) CollectorOption {
	return func(c *Collector) {
		c.DisallowedDomains = domains
	}
}

// DisallowedURLFilters sets the list of regular expressions which restricts
// visiting URLs. If any of the rules matches to a URL the request will be stopped.
func DisallowedURLFilters(filters ...*regexp.Regexp) CollectorOption {
	return func(c *Collector) {
		c.DisallowedURLFilters = filters
	}
}

// URLFilters sets the list of regular expressions which restricts
// visiting URLs. If any of the rules matches to a URL the request won't be stopped.
func URLFilters(filters ...*regexp.Regexp) CollectorOption {
	return func(c *Collector) {
		c.URLFilters = filters
	}
}

// AllowURLRevisit instructs the Collector to allow multiple downloads of the same URL
func AllowURLRevisit() CollectorOption {
	return func(c *Collector) {
		c.AllowURLRevisit = true
	}
}

// MaxBodySize sets the limit of the retrieved response body in bytes.
func MaxBodySize(sizeInBytes int) CollectorOption {
	return func(c *Collector) {
		c.MaxBodySize = sizeInBytes
	}
}

// CacheDir specifies the location where GET requests are cached as files.
func CacheDir(path string) CollectorOption {
	return func(c *Collector) {
		c.CacheDir = path
	}
}

// IgnoreRobotsTxt instructs the Collector to ignore any restrictions
// set by the target host's robots.txt file.
func IgnoreRobotsTxt() CollectorOption {
	return func(c *Collector) {
		c.IgnoreRobotsTxt = true
	}
}

// TraceHTTP instructs the Collector to collect and report request trace data
// on the Response.Trace.
func TraceHTTP() CollectorOption {
	return func(c *Collector) {
		c.TraceHTTP = true
	}
}

// StdlibContext sets the context that will be used for HTTP requests.
// You can set this to support clean cancellation of scraping.
func StdlibContext(ctx context.Context) CollectorOption {
	return func(c *Collector) {
		c.Context = ctx
	}
}

// ID sets the unique identifier of the Collector.
func ID(id uint32) CollectorOption {
	return func(c *Collector) {
		c.ID = id
	}
}

// Async turns on asynchronous network requests.
func Async(a ...bool) CollectorOption {
	return func(c *Collector) {
		if len(a) > 0 {
			c.Async = a[0]
		} else {
			c.Async = true
		}
	}
}

// DetectCharset enables character encoding detection for non-utf8 response bodies
// without explicit charset declaration. This feature uses https://github.com/saintfish/chardet
func DetectCharset() CollectorOption {
	return func(c *Collector) {
		c.DetectCharset = true
	}
}

// Debugger sets the debugger used by the Collector.
func Debugger(d debug.Debugger) CollectorOption {
	return func(c *Collector) {
		d.Init()
		c.debugger = d
	}
}

// CheckHead performs a HEAD request before every GET to pre-validate the response
func CheckHead() CollectorOption {
	return func(c *Collector) {
		c.CheckHead = true
	}
}

// CacheExpiration sets the maximum age for cache files.
// If a cached file is older than this duration, it will be ignored and refreshed.
func CacheExpiration(d time.Duration) CollectorOption {
	return func(c *Collector) {
		c.CacheExpiration = d
	}
}

// Init initializes the Collector's private variables and sets default
// configuration for the Collector
func (c *Collector) Init() {
	c.UserAgent = "colly - https://github.com/gocolly/colly/v2"
	c.Headers = nil
	c.MaxDepth = 0
	c.MaxRequests = 0
	c.store = &storage.InMemoryStorage{}
	c.store.Init()
	c.MaxBodySize = 10 * 1024 * 1024
	c.backend = &httpBackend{}
	jar, _ := cookiejar.New(nil)
	c.backend.Init(jar)
	c.backend.Client.CheckRedirect = c.checkRedirectFunc()
	c.wg = &sync.WaitGroup{}
	c.lock = &sync.RWMutex{}
	c.robotsMap = make(map[string]*robotstxt.RobotsData)
	c.IgnoreRobotsTxt = true
	c.ID = atomic.AddUint32(&collectorCounter, 1)
	c.TraceHTTP = false
	c.Context = context.Background()
}

// Appengine will replace the Collector's backend http.Client
// With an Http.Client that is provided by appengine/urlfetch
// This function should be used when the scraper is run on
// Google App Engine. Example:
//
//	func startScraper(w http.ResponseWriter, r *http.Request) {
//	  ctx := appengine.NewContext(r)
//	  c := colly.NewCollector()
//	  c.Appengine(ctx)
//	   ...
//	  c.Visit("https://google.ca")
//	}
func (c *Collector) Appengine(ctx context.Context) {
	client := urlfetch.Client(ctx)
	client.Jar = c.backend.Client.Jar
	client.CheckRedirect = c.backend.Client.CheckRedirect
	client.Timeout = c.backend.Client.Timeout

	c.backend.Client = client
}

// Visit starts Collector's collecting job by creating a
// request to the URL specified in parameter.
// Visit also calls the previously provided callbacks
func (c *Collector) Visit(URL string) error {
	if c.CheckHead {
		if check := c.scrape(URL, "HEAD", 1, nil, nil, nil, true); check != nil {
			return check
		}
	}
	return c.scrape(URL, "GET", 1, nil, nil, nil, true)
}

// HasVisited checks if the provided URL has been visited
func (c *Collector) HasVisited(URL string) (bool, error) {
	return c.checkHasVisited(URL, nil)
}

// HasPosted checks if the provided URL and requestData has been visited
// This method is useful more likely to prevent re-visit same URL and POST body
func (c *Collector) HasPosted(URL string, requestData map[string]string) (bool, error) {
	return c.checkHasVisited(URL, requestData)
}

// Head starts a collector job by creating a HEAD request.
func (c *Collector) Head(URL string) error {
	return c.scrape(URL, "HEAD", 1, nil, nil, nil, false)
}

// Post starts a collector job by creating a POST request.
// Post also calls the previously provided callbacks
func (c *Collector) Post(URL string, requestData map[string]string) error {
	return c.scrape(URL, "POST", 1, createFormReader(requestData), nil, nil, true)
}

// PostRaw starts a collector job by creating a POST request with raw binary data.
// Post also calls the previously provided callbacks
func (c *Collector) PostRaw(URL string, requestData []byte) error {
	return c.scrape(URL, "POST", 1, bytes.NewReader(requestData), nil, nil, true)
}

// PostMultipart starts a collector job by creating a Multipart POST request
// with raw binary data.  PostMultipart also calls the previously provided callbacks
func (c *Collector) PostMultipart(URL string, requestData map[string][]byte) error {
	boundary := randomBoundary()
	hdr := http.Header{}
	hdr.Set("Content-Type", "multipart/form-data; boundary="+boundary)
	hdr.Set("User-Agent", c.UserAgent)
	return c.scrape(URL, "POST", 1, createMultipartReader(boundary, requestData), nil, hdr, true)
}

// Request starts a collector job by creating a custom HTTP request
// where method, context, headers and request data can be specified.
// Set requestData, ctx, hdr parameters to nil if you don't want to use them.
// Valid methods:
//   - "GET"
//   - "HEAD"
//   - "POST"
//   - "PUT"
//   - "DELETE"
//   - "PATCH"
//   - "OPTIONS"
func (c *Collector) Request(method, URL string, requestData io.Reader, ctx *Context, hdr http.Header) error {
	return c.scrape(URL, method, 1, requestData, ctx, hdr, true)
}

// SetDebugger attaches a debugger to the collector
func (c *Collector) SetDebugger(d debug.Debugger) {
	d.Init()
	c.debugger = d
}

// UnmarshalRequest creates a Request from serialized data
func (c *Collector) UnmarshalRequest(r []byte) (*Request, error) {
	req := &serializableRequest{}
	err := json.Unmarshal(r, req)
	if err != nil {
		return nil, err
	}

	u, err := url.Parse(req.URL)
	if err != nil {
		return nil, err
	}

	ctx := NewContext()
	for k, v := range req.Ctx {
		ctx.Put(k, v)
	}

	return &Request{
		Method:    req.Method,
		URL:       u,
		Depth:     req.Depth,
		Body:      bytes.NewReader(req.Body),
		Ctx:       ctx,
		ID:        atomic.AddUint32(&c.requestCount, 1),
		Headers:   &req.Headers,
		collector: c,
	}, nil
}

func (c *Collector) scrape(u, method string, depth int, requestData io.Reader, ctx *Context, hdr http.Header, checkRevisit bool) error {
	parsedWhatwgURL, err := urlParser.Parse(u)
	if err != nil {
		return err
	}
	parsedURL, err := url.Parse(parsedWhatwgURL.Href(false))
	if err != nil {
		return err
	}
	if hdr == nil {
		hdr = http.Header{}
		if c.Headers != nil {
			for k, v := range *c.Headers {
				for _, value := range v {
					hdr.Add(k, value)
				}
			}
		}
	}
	if _, ok := hdr["User-Agent"]; !ok {
		hdr.Set("User-Agent", c.UserAgent)
	}
	if seeker, ok := requestData.(io.ReadSeeker); ok {
		_, err := seeker.Seek(0, io.SeekStart)
		if err != nil {
			return err
		}
	}

	req, err := http.NewRequest(method, parsedURL.String(), requestData)
	if err != nil {
		return err
	}
	req.Header = hdr
	// The Go HTTP API ignores "Host" in the headers, preferring the client
	// to use the Host field on Request.
	if hostHeader := hdr.Get("Host"); hostHeader != "" {
		req.Host = hostHeader
	}
	// note: once 1.13 is minimum supported Go version,
	// replace this with http.NewRequestWithContext
	req = req.WithContext(c.Context)
	if err := c.requestCheck(parsedURL, method, req.GetBody, depth, checkRevisit); err != nil {
		return err
	}
	u = parsedURL.String()
	c.wg.Add(1)
	if c.Async {
		go c.fetch(u, method, depth, requestData, ctx, hdr, req)
		return nil
	}
	return c.fetch(u, method, depth, requestData, ctx, hdr, req)
}

func (c *Collector) fetch(u, method string, depth int, requestData io.Reader, ctx *Context, hdr http.Header, req *http.Request) error {
	defer c.wg.Done()
	if ctx == nil {
		ctx = NewContext()
	}
	request := &Request{
		URL:       req.URL,
		Headers:   &req.Header,
		Host:      req.Host,
		Ctx:       ctx,
		Depth:     depth,
		Method:    method,
		Body:      requestData,
		collector: c,
		ID:        atomic.AddUint32(&c.requestCount, 1),
	}

	if req.Header.Get("Accept") == "" {
		req.Header.Set("Accept", "*/*")
	}

	c.handleOnRequest(request)

	if request.abort {
		return nil
	}

	if method == "POST" && req.Header.Get("Content-Type") == "" {
		req.Header.Add("Content-Type", "application/x-www-form-urlencoded")
	}

	var hTrace *HTTPTrace
	if c.TraceHTTP {
		hTrace = &HTTPTrace{}
		req = hTrace.WithTrace(req)
	}
	origURL := req.URL
	checkHeadersFunc := func(req *http.Request, statusCode int, headers http.Header) bool {
		if req.URL != origURL {
			request.URL = req.URL
			request.Headers = &req.Header
		}
		c.handleOnResponseHeaders(&Response{Ctx: ctx, Request: request, StatusCode: statusCode, Headers: &headers})
		return !request.abort
	}
	response, err := c.backend.Cache(req, c.MaxBodySize, checkHeadersFunc, c.CacheDir, c.CacheExpiration)
	if proxyURL, ok := req.Context().Value(ProxyURLKey).(string); ok {
		request.ProxyURL = proxyURL
	}
	if err := c.handleOnError(response, err, request, ctx); err != nil {
		return err
	}
	atomic.AddUint32(&c.responseCount, 1)
	response.Ctx = ctx
	response.Request = request
	response.Trace = hTrace

	err = response.fixCharset(c.DetectCharset, request.ResponseCharacterEncoding)
	if err != nil {
		return err
	}

	c.handleOnResponse(response)

	err = c.handleOnHTML(response)
	if err != nil {
		c.handleOnError(response, err, request, ctx)
	}

	err = c.handleOnXML(response)
	if err != nil {
		c.handleOnError(response, err, request, ctx)
	}

	c.handleOnScraped(response)

	return err
}

func (c *Collector) requestCheck(parsedURL *url.URL, method string, getBody func() (io.ReadCloser, error), depth int, checkRevisit bool) error {
	u := parsedURL.String()
	if c.MaxDepth > 0 && c.MaxDepth < depth {
		return ErrMaxDepth
	}
	if c.MaxRequests > 0 && c.requestCount >= c.MaxRequests {
		return ErrMaxRequests
	}
	if err := c.checkFilters(u, parsedURL.Hostname()); err != nil {
		return err
	}
	if method != "HEAD" && !c.IgnoreRobotsTxt {
		if err := c.checkRobots(parsedURL); err != nil {
			return err
		}
	}
	if checkRevisit && !c.AllowURLRevisit {
		// TODO weird behaviour, it allows CheckHead to work correctly,
		// but it should probably better be solved with
		// "check-but-not-save" flag or something
		if method != "GET" && getBody == nil {
			return nil
		}

		var body io.ReadCloser
		if getBody != nil {
			var err error
			body, err = getBody()
			if err != nil {
				return err
			}
			defer body.Close()
		}
		uHash := requestHash(u, body)
		visited, err := c.store.IsVisited(uHash)
		if err != nil {
			return err
		}
		if visited {
			return &AlreadyVisitedError{parsedURL}
		}
		return c.store.Visited(uHash)
	}
	return nil
}

func (c *Collector) checkFilters(URL, domain string) error {
	if len(c.DisallowedURLFilters) > 0 {
		if isMatchingFilter(c.DisallowedURLFilters, []byte(URL)) {
			return ErrForbiddenURL
		}
	}
	if len(c.URLFilters) > 0 {
		if !isMatchingFilter(c.URLFilters, []byte(URL)) {
			return ErrNoURLFiltersMatch
		}
	}
	if !c.isDomainAllowed(domain) {
		return ErrForbiddenDomain
	}
	return nil
}

func (c *Collector) isDomainAllowed(domain string) bool {
	for _, d2 := range c.DisallowedDomains {
		if d2 == domain {
			return false
		}
	}
	if c.AllowedDomains == nil || len(c.AllowedDomains) == 0 {
		return true
	}
	for _, d2 := range c.AllowedDomains {
		if d2 == domain {
			return true
		}
	}
	return false
}

func (c *Collector) checkRobots(u *url.URL) error {
	c.lock.RLock()
	robot, ok := c.robotsMap[u.Host]
	c.lock.RUnlock()

	if !ok {
		// no robots file cached

		// Prepare request,
		req, err := http.NewRequest("GET", u.Scheme+"://"+u.Host+"/robots.txt", nil)
		if err != nil {
			return err
		}
		hdr := http.Header{}
		if c.Headers != nil {
			for k, v := range *c.Headers {
				for _, value := range v {
					hdr.Add(k, value)
				}
			}
		}
		if _, ok := hdr["User-Agent"]; !ok {
			hdr.Set("User-Agent", c.UserAgent)
		}
		req.Header = hdr
		// The Go HTTP API ignores "Host" in the headers, preferring the client
		// to use the Host field on Request.
		if hostHeader := hdr.Get("Host"); hostHeader != "" {
			req.Host = hostHeader
		}

		resp, err := c.backend.Client.Do(req)
		if err != nil {
			return err
		}
		defer resp.Body.Close()

		robot, err = robotstxt.FromResponse(resp)
		if err != nil {
			return err
		}
		c.lock.Lock()
		c.robotsMap[u.Host] = robot
		c.lock.Unlock()
	}

	uaGroup := robot.FindGroup(c.UserAgent)
	if uaGroup == nil {
		return nil
	}

	eu := u.EscapedPath()
	if u.RawQuery != "" {
		eu += "?" + u.Query().Encode()
	}
	if !uaGroup.Test(eu) {
		return ErrRobotsTxtBlocked
	}
	return nil
}

// String is the text representation of the collector.
// It contains useful debug information about the collector's internals
func (c *Collector) String() string {
	return fmt.Sprintf(
		"Requests made: %d (%d responses) | Callbacks: OnRequest: %d, OnHTML: %d, OnResponse: %d, OnError: %d",
		atomic.LoadUint32(&c.requestCount),
		atomic.LoadUint32(&c.responseCount),
		len(c.requestCallbacks),
		len(c.htmlCallbacks),
		len(c.responseCallbacks),
		len(c.errorCallbacks),
	)
}

// Wait returns when the collector jobs are finished
func (c *Collector) Wait() {
	c.wg.Wait()
}

// OnRequest registers a function. Function will be executed on every
// request made by the Collector
func (c *Collector) OnRequest(f RequestCallback) {
	c.lock.Lock()
	if c.requestCallbacks == nil {
		c.requestCallbacks = make([]RequestCallback, 0, 4)
	}
	c.requestCallbacks = append(c.requestCallbacks, f)
	c.lock.Unlock()
}

// OnResponseHeaders registers a function. Function will be executed on every response
// when headers and status are already received, but body is not yet read.
//
// Like in OnRequest, you can call Request.Abort to abort the transfer. This might be
// useful if, for example, you're following all hyperlinks, but want to avoid
// downloading files.
//
// Be aware that using this will prevent HTTP/1.1 connection reuse, as
// the only way to abort a download is to immediately close the connection.
// HTTP/2 doesn't suffer from this problem, as it's possible to close
// specific stream inside the connection.
func (c *Collector) OnResponseHeaders(f ResponseHeadersCallback) {
	c.lock.Lock()
	c.responseHeadersCallbacks = append(c.responseHeadersCallbacks, f)
	c.lock.Unlock()
}

// OnResponse registers a function. Function will be executed on every response
func (c *Collector) OnResponse(f ResponseCallback) {
	c.lock.Lock()
	if c.responseCallbacks == nil {
		c.responseCallbacks = make([]ResponseCallback, 0, 4)
	}
	c.responseCallbacks = append(c.responseCallbacks, f)
	c.lock.Unlock()
}

// OnHTML registers a function. Function will be executed on every HTML
// element matched by the GoQuery Selector parameter.
// GoQuery Selector is a selector used by https://github.com/PuerkitoBio/goquery
func (c *Collector) OnHTML(goquerySelector string, f HTMLCallback) {
	c.lock.Lock()
	if c.htmlCallbacks == nil {
		c.htmlCallbacks = make([]*htmlCallbackContainer, 0, 4)
	}
	cc := &htmlCallbackContainer{
		Selector: goquerySelector,
		Function: f,
	}
	cc.active.Store(true)
	c.htmlCallbacks = append(c.htmlCallbacks, cc)
	c.lock.Unlock()
}

// OnXML registers a function. Function will be executed on every XML
// element matched by the xpath Query parameter.
// xpath Query is used by https://github.com/antchfx/xmlquery
func (c *Collector) OnXML(xpathQuery string, f XMLCallback) {
	c.lock.Lock()
	if c.xmlCallbacks == nil {
		c.xmlCallbacks = make([]*xmlCallbackContainer, 0, 4)
	}
	cc := &xmlCallbackContainer{
		Query:    xpathQuery,
		Function: f,
	}
	cc.active.Store(true)
	c.xmlCallbacks = append(c.xmlCallbacks, cc)
	c.lock.Unlock()
}

// OnHTMLDetach deregister a function. Function will not be execute after detached
func (c *Collector) OnHTMLDetach(goquerySelector string) {
	c.lock.Lock()
	defer c.lock.Unlock()

	for _, cc := range c.htmlCallbacks {
		if cc.Selector == goquerySelector {
			cc.active.Store(false)
		}
	}
}

// OnXMLDetach deregister a function. Function will not be execute after detached
func (c *Collector) OnXMLDetach(xpathQuery string) {
	c.lock.Lock()
	defer c.lock.Unlock()

	for _, cc := range c.xmlCallbacks {
		if cc.Query == xpathQuery {
			cc.active.Store(false)
		}
	}
}

// OnError registers a function. Function will be executed if an error
// occurs during the HTTP request.
func (c *Collector) OnError(f ErrorCallback) {
	c.lock.Lock()
	if c.errorCallbacks == nil {
		c.errorCallbacks = make([]ErrorCallback, 0, 4)
	}
	c.errorCallbacks = append(c.errorCallbacks, f)
	c.lock.Unlock()
}

// OnScraped registers a function that will be executed as the final part of
// the scraping, after OnHTML and OnXML have finished.
func (c *Collector) OnScraped(f ScrapedCallback) {
	c.lock.Lock()
	if c.scrapedCallbacks == nil {
		c.scrapedCallbacks = make([]ScrapedCallback, 0, 4)
	}
	c.scrapedCallbacks = append(c.scrapedCallbacks, f)
	c.lock.Unlock()
}

// SetClient will override the previously set http.Client
func (c *Collector) SetClient(client *http.Client) {
	c.backend.Client = client
}

// WithTransport allows you to set a custom http.RoundTripper (transport)
func (c *Collector) WithTransport(transport http.RoundTripper) {
	c.backend.Client.Transport = transport
}

// DisableCookies turns off cookie handling
func (c *Collector) DisableCookies() {
	c.backend.Client.Jar = nil
}

// SetCookieJar overrides the previously set cookie jar
func (c *Collector) SetCookieJar(j http.CookieJar) {
	c.backend.Client.Jar = j
}

// SetRequestTimeout overrides the default timeout (10 seconds) for this collector
func (c *Collector) SetRequestTimeout(timeout time.Duration) {
	c.backend.Client.Timeout = timeout
}

// SetStorage overrides the default in-memory storage.
// Storage stores scraping related data like cookies and visited urls
func (c *Collector) SetStorage(s storage.Storage) error {
	if err := s.Init(); err != nil {
		return err
	}
	c.store = s
	c.backend.Client.Jar = createJar(s)
	return nil
}

// SetProxy sets a proxy for the collector. This method overrides the previously
// used http.Transport if the type of the transport is not http.RoundTripper.
// The proxy type is determined by the URL scheme. "http"
// and "socks5" are supported. If the scheme is empty,
// "http" is assumed.
func (c *Collector) SetProxy(proxyURL string) error {
	proxyParsed, err := url.Parse(proxyURL)
	if err != nil {
		return err
	}

	c.SetProxyFunc(http.ProxyURL(proxyParsed))

	return nil
}

// SetProxyFunc sets a custom proxy setter/switcher function.
// See built-in ProxyFuncs for more details.
// This method overrides the previously used http.Transport
// if the type of the transport is not *http.Transport.
// The proxy type is determined by the URL scheme. "http"
// and "socks5" are supported. If the scheme is empty,
// "http" is assumed.
func (c *Collector) SetProxyFunc(p ProxyFunc) {
	t, ok := c.backend.Client.Transport.(*http.Transport)
	if c.backend.Client.Transport != nil && ok {
		t.Proxy = p
		t.DisableKeepAlives = true
	} else {
		c.backend.Client.Transport = &http.Transport{
			Proxy:             p,
			DisableKeepAlives: true,
		}
	}
}

func createEvent(eventType string, requestID, collectorID uint32, kvargs map[string]string) *debug.Event {
	return &debug.Event{
		CollectorID: collectorID,
		RequestID:   requestID,
		Type:        eventType,
		Values:      kvargs,
	}
}

func (c *Collector) handleOnRequest(r *Request) {
	if c.debugger != nil {
		c.debugger.Event(createEvent("request", r.ID, c.ID, map[string]string{
			"url": r.URL.String(),
		}))
	}
	for _, f := range c.requestCallbacks {
		f(r)
	}
}

func (c *Collector) handleOnResponse(r *Response) {
	if c.debugger != nil {
		c.debugger.Event(createEvent("response", r.Request.ID, c.ID, map[string]string{
			"url":    r.Request.URL.String(),
			"status": http.StatusText(r.StatusCode),
		}))
	}
	for _, f := range c.responseCallbacks {
		f(r)
	}
}

func (c *Collector) handleOnResponseHeaders(r *Response) {
	if c.debugger != nil {
		c.debugger.Event(createEvent("responseHeaders", r.Request.ID, c.ID, map[string]string{
			"url":    r.Request.URL.String(),
			"status": http.StatusText(r.StatusCode),
		}))
	}
	for _, f := range c.responseHeadersCallbacks {
		f(r)
	}
}

func (c *Collector) handleOnHTML(resp *Response) error {
	c.lock.RLock()
	htmlCallbacks := slices.Clone(c.htmlCallbacks)
	c.lock.RUnlock()

	if len(htmlCallbacks) == 0 {
		return nil
	}

	contentType := resp.Headers.Get("Content-Type")
	if contentType == "" {
		contentType = http.DetectContentType(resp.Body)
	}
	// implementation of mime.ParseMediaType without parsing the params
	// part
	mediatype, _, _ := strings.Cut(contentType, ";")
	mediatype = strings.TrimSpace(strings.ToLower(mediatype))

	// TODO we also want to parse application/xml as XHTML if it has
	// appropriate doctype
	switch mediatype {
	case "text/html", "application/xhtml+xml":
	default:
		return nil
	}

	doc, err := goquery.NewDocumentFromReader(bytes.NewBuffer(resp.Body))
	if err != nil {
		return err
	}
	if href, found := doc.Find("base[href]").Attr("href"); found {
		u, err := urlParser.ParseRef(resp.Request.URL.String(), href)
		if err == nil {
			baseURL, err := url.Parse(u.Href(false))
			if err == nil {
				resp.Request.baseURL = baseURL
			}
		}

	}
	for _, cc := range htmlCallbacks {
		if !cc.active.Load() {
			continue
		}
		i := 0
		doc.Find(cc.Selector).Each(func(_ int, s *goquery.Selection) {
			for _, n := range s.Nodes {
				e := NewHTMLElementFromSelectionNode(resp, s, n, i)
				i++
				if c.debugger != nil {
					c.debugger.Event(createEvent("html", resp.Request.ID, c.ID, map[string]string{
						"selector": cc.Selector,
						"url":      resp.Request.URL.String(),
					}))
				}
				cc.Function(e)
			}
		})
	}
	return nil
}

func (c *Collector) handleOnXML(resp *Response) error {
	c.lock.RLock()
	xmlCallbacks := slices.Clone(c.xmlCallbacks)
	c.lock.RUnlock()

	if len(xmlCallbacks) == 0 {
		return nil
	}
	contentType := strings.ToLower(resp.Headers.Get("Content-Type"))
	isXMLFile := strings.HasSuffix(strings.ToLower(resp.Request.URL.Path), ".xml") || strings.HasSuffix(strings.ToLower(resp.Request.URL.Path), ".xml.gz")
	if !strings.Contains(contentType, "html") && (!strings.Contains(contentType, "xml") && !isXMLFile) {
		return nil
	}

	if strings.Contains(contentType, "html") {
		doc, err := htmlquery.Parse(bytes.NewBuffer(resp.Body))
		if err != nil {
			return err
		}
		if e := htmlquery.FindOne(doc, "//base"); e != nil {
			for _, a := range e.Attr {
				if a.Key == "href" {
					baseURL, err := resp.Request.URL.Parse(a.Val)
					if err == nil {
						resp.Request.baseURL = baseURL
					}
					break
				}
			}
		}

<<<<<<< HEAD
		for _, cc := range c.xmlCallbacks {
			for i, n := range htmlquery.Find(doc, cc.Query) {
				e := NewXMLElementFromHTMLNode(resp, n, i)
=======
		for _, cc := range xmlCallbacks {
			if !cc.active.Load() {
				continue
			}
			for _, n := range htmlquery.Find(doc, cc.Query) {
				e := NewXMLElementFromHTMLNode(resp, n)
>>>>>>> ad2caa60
				if c.debugger != nil {
					c.debugger.Event(createEvent("xml", resp.Request.ID, c.ID, map[string]string{
						"selector": cc.Query,
						"url":      resp.Request.URL.String(),
					}))
				}
				cc.Function(e)
			}
		}
	} else if strings.Contains(contentType, "xml") || isXMLFile {
		doc, err := xmlquery.Parse(bytes.NewBuffer(resp.Body))
		if err != nil {
			return err
		}

		for _, cc := range xmlCallbacks {
			if !cc.active.Load() {
				continue
			}
			xmlquery.FindEach(doc, cc.Query, func(i int, n *xmlquery.Node) {
				e := NewXMLElementFromXMLNode(resp, n)
				if c.debugger != nil {
					c.debugger.Event(createEvent("xml", resp.Request.ID, c.ID, map[string]string{
						"selector": cc.Query,
						"url":      resp.Request.URL.String(),
					}))
				}
				cc.Function(e)
			})
		}
	}
	return nil
}

func (c *Collector) handleOnError(response *Response, err error, request *Request, ctx *Context) error {
	if err == nil && (c.ParseHTTPErrorResponse || response.StatusCode < 203) {
		return nil
	}
	if err == nil && response.StatusCode >= 203 {
		err = errors.New(http.StatusText(response.StatusCode))
	}
	if response == nil {
		response = &Response{
			Request: request,
			Ctx:     ctx,
		}
	}
	if c.debugger != nil {
		c.debugger.Event(createEvent("error", request.ID, c.ID, map[string]string{
			"url":    request.URL.String(),
			"status": http.StatusText(response.StatusCode),
		}))
	}
	if response.Request == nil {
		response.Request = request
	}
	if response.Ctx == nil {
		response.Ctx = request.Ctx
	}
	for _, f := range c.errorCallbacks {
		f(response, err)
	}
	return err
}

func (c *Collector) cleanupCallbacks() {
	c.lock.Lock()
	defer c.lock.Unlock()

	// Clean HTML callbacks
	c.htmlCallbacks = slices.DeleteFunc(c.htmlCallbacks, func(cc *htmlCallbackContainer) bool {
		return !cc.active.Load()
	})

	// Clean XML callbacks
	c.xmlCallbacks = slices.DeleteFunc(c.xmlCallbacks, func(cc *xmlCallbackContainer) bool {
		return !cc.active.Load()
	})
}

func (c *Collector) handleOnScraped(r *Response) {
	if c.debugger != nil {
		c.debugger.Event(createEvent("scraped", r.Request.ID, c.ID, map[string]string{
			"url": r.Request.URL.String(),
		}))
	}
	for _, f := range c.scrapedCallbacks {
		f(r)
	}

	// Cleanup inactive callbacks after processing each response
	c.cleanupCallbacks()
}

// Limit adds a new LimitRule to the collector
func (c *Collector) Limit(rule *LimitRule) error {
	return c.backend.Limit(rule)
}

// Limits adds new LimitRules to the collector
func (c *Collector) Limits(rules []*LimitRule) error {
	return c.backend.Limits(rules)
}

// SetRedirectHandler instructs the Collector to allow multiple downloads of the same URL
func (c *Collector) SetRedirectHandler(f func(req *http.Request, via []*http.Request) error) {
	c.redirectHandler = f
	c.backend.Client.CheckRedirect = c.checkRedirectFunc()
}

// SetCookies handles the receipt of the cookies in a reply for the given URL
func (c *Collector) SetCookies(URL string, cookies []*http.Cookie) error {
	if c.backend.Client.Jar == nil {
		return ErrNoCookieJar
	}
	u, err := url.Parse(URL)
	if err != nil {
		return err
	}
	c.backend.Client.Jar.SetCookies(u, cookies)
	return nil
}

// Cookies returns the cookies to send in a request for the given URL.
func (c *Collector) Cookies(URL string) []*http.Cookie {
	if c.backend.Client.Jar == nil {
		return nil
	}
	u, err := url.Parse(URL)
	if err != nil {
		return nil
	}
	return c.backend.Client.Jar.Cookies(u)
}

// Clone creates an exact copy of a Collector without callbacks.
// HTTP backend, robots.txt cache and cookie jar are shared
// between collectors.
func (c *Collector) Clone() *Collector {
	return &Collector{
		AllowedDomains:         c.AllowedDomains,
		AllowURLRevisit:        c.AllowURLRevisit,
		CacheDir:               c.CacheDir,
		DetectCharset:          c.DetectCharset,
		DisallowedDomains:      c.DisallowedDomains,
		ID:                     atomic.AddUint32(&collectorCounter, 1),
		IgnoreRobotsTxt:        c.IgnoreRobotsTxt,
		MaxBodySize:            c.MaxBodySize,
		MaxDepth:               c.MaxDepth,
		MaxRequests:            c.MaxRequests,
		DisallowedURLFilters:   c.DisallowedURLFilters,
		URLFilters:             c.URLFilters,
		CheckHead:              c.CheckHead,
		ParseHTTPErrorResponse: c.ParseHTTPErrorResponse,
		UserAgent:              c.UserAgent,
		Headers:                c.Headers,
		TraceHTTP:              c.TraceHTTP,
		Context:                c.Context,
		store:                  c.store,
		backend:                c.backend,
		debugger:               c.debugger,
		Async:                  c.Async,
		redirectHandler:        c.redirectHandler,
		errorCallbacks:         make([]ErrorCallback, 0, 8),
		htmlCallbacks:          make([]*htmlCallbackContainer, 0, 8),
		xmlCallbacks:           make([]*xmlCallbackContainer, 0, 8),
		scrapedCallbacks:       make([]ScrapedCallback, 0, 8),
		lock:                   c.lock,
		requestCallbacks:       make([]RequestCallback, 0, 8),
		responseCallbacks:      make([]ResponseCallback, 0, 8),
		robotsMap:              c.robotsMap,
		wg:                     &sync.WaitGroup{},
	}
}

func (c *Collector) checkRedirectFunc() func(req *http.Request, via []*http.Request) error {
	return func(req *http.Request, via []*http.Request) error {
		if err := c.checkFilters(req.URL.String(), req.URL.Hostname()); err != nil {
			return fmt.Errorf("Not following redirect to %q: %w", req.URL, err)
		}

		// allow redirects to the original destination
		// to support websites redirecting to the same page while setting
		// session cookies
		samePageRedirect := normalizeURL(req.URL.String()) == normalizeURL(via[0].URL.String())

		if !c.AllowURLRevisit && !samePageRedirect {
			var body io.ReadCloser
			if req.GetBody != nil {
				var err error
				body, err = req.GetBody()
				if err != nil {
					return err
				}
				defer body.Close()
			}
			uHash := requestHash(req.URL.String(), body)
			visited, err := c.store.IsVisited(uHash)
			if err != nil {
				return err
			}
			if visited {
				return &AlreadyVisitedError{req.URL}
			}
			err = c.store.Visited(uHash)
			if err != nil {
				return err
			}
		}

		if c.redirectHandler != nil {
			return c.redirectHandler(req, via)
		}

		// Honor golangs default of maximum of 10 redirects
		if len(via) >= 10 {
			return http.ErrUseLastResponse
		}

		lastRequest := via[len(via)-1]

		// If domain has changed, remove the Authorization-header if it exists
		if req.URL.Host != lastRequest.URL.Host {
			req.Header.Del("Authorization")
		}

		return nil
	}
}

func (c *Collector) parseSettingsFromEnv() {
	for _, e := range os.Environ() {
		if !strings.HasPrefix(e, "COLLY_") {
			continue
		}
		pair := strings.SplitN(e[6:], "=", 2)
		if f, ok := envMap[pair[0]]; ok {
			f(c, pair[1])
		} else {
			log.Println("Unknown environment variable:", pair[0])
		}
	}
}

func (c *Collector) checkHasVisited(URL string, requestData map[string]string) (bool, error) {
	hash := requestHash(URL, createFormReader(requestData))
	return c.store.IsVisited(hash)
}

// SanitizeFileName replaces dangerous characters in a string
// so the return value can be used as a safe file name.
func SanitizeFileName(fileName string) string {
	ext := filepath.Ext(fileName)
	cleanExt := sanitize.BaseName(ext)
	if cleanExt == "" {
		cleanExt = ".unknown"
	}
	return strings.Replace(fmt.Sprintf(
		"%s.%s",
		sanitize.BaseName(fileName[:len(fileName)-len(ext)]),
		cleanExt[1:],
	), "-", "_", -1)
}

func createFormReader(data map[string]string) io.Reader {
	form := url.Values{}
	for k, v := range data {
		form.Add(k, v)
	}
	return strings.NewReader(form.Encode())
}

func createMultipartReader(boundary string, data map[string][]byte) io.Reader {
	dashBoundary := "--" + boundary

	body := []byte{}
	buffer := bytes.NewBuffer(body)

	buffer.WriteString("Content-type: multipart/form-data; boundary=" + boundary + "\n\n")
	for contentType, content := range data {
		buffer.WriteString(dashBoundary + "\n")
		buffer.WriteString("Content-Disposition: form-data; name=" + contentType + "\n")
		buffer.WriteString(fmt.Sprintf("Content-Length: %d \n\n", len(content)))
		buffer.Write(content)
		buffer.WriteString("\n")
	}
	buffer.WriteString(dashBoundary + "--\n\n")
	return bytes.NewReader(buffer.Bytes())

}

// randomBoundary was borrowed from
// github.com/golang/go/mime/multipart/writer.go#randomBoundary
func randomBoundary() string {
	var buf [30]byte
	_, err := io.ReadFull(rand.Reader, buf[:])
	if err != nil {
		panic(err)
	}
	return fmt.Sprintf("%x", buf[:])
}

func isYesString(s string) bool {
	switch strings.ToLower(s) {
	case "1", "yes", "true", "y":
		return true
	}
	return false
}

func createJar(s storage.Storage) http.CookieJar {
	return &cookieJarSerializer{store: s, lock: &sync.RWMutex{}}
}

func (j *cookieJarSerializer) SetCookies(u *url.URL, cookies []*http.Cookie) {
	j.lock.Lock()
	defer j.lock.Unlock()
	cookieStr := j.store.Cookies(u)

	// Merge existing cookies, new cookies have precedence.
	cnew := make([]*http.Cookie, len(cookies))
	copy(cnew, cookies)
	existing := storage.UnstringifyCookies(cookieStr)
	for _, c := range existing {
		if !storage.ContainsCookie(cnew, c.Name) {
			cnew = append(cnew, c)
		}
	}
	j.store.SetCookies(u, storage.StringifyCookies(cnew))
}

func (j *cookieJarSerializer) Cookies(u *url.URL) []*http.Cookie {
	cookies := storage.UnstringifyCookies(j.store.Cookies(u))
	// Filter.
	now := time.Now()
	cnew := make([]*http.Cookie, 0, len(cookies))
	for _, c := range cookies {
		// Drop expired cookies.
		if c.RawExpires != "" && c.Expires.Before(now) {
			continue
		}
		// Drop secure cookies if not over https.
		if c.Secure && u.Scheme != "https" {
			continue
		}
		cnew = append(cnew, c)
	}
	return cnew
}

func isMatchingFilter(fs []*regexp.Regexp, d []byte) bool {
	for _, r := range fs {
		if r.Match(d) {
			return true
		}
	}
	return false
}

func normalizeURL(u string) string {
	parsed, err := urlParser.Parse(u)
	if err != nil {
		return u
	}
	return parsed.String()
}

func requestHash(url string, body io.Reader) uint64 {
	h := fnv.New64a()
	// reparse the url to fix ambiguities such as
	// "http://example.com" vs "http://example.com/"
	io.WriteString(h, normalizeURL(url))
	if body != nil {
		io.Copy(h, body)
	}
	return h.Sum64()
}<|MERGE_RESOLUTION|>--- conflicted
+++ resolved
@@ -1243,18 +1243,12 @@
 			}
 		}
 
-<<<<<<< HEAD
-		for _, cc := range c.xmlCallbacks {
-			for i, n := range htmlquery.Find(doc, cc.Query) {
-				e := NewXMLElementFromHTMLNode(resp, n, i)
-=======
 		for _, cc := range xmlCallbacks {
 			if !cc.active.Load() {
 				continue
 			}
 			for _, n := range htmlquery.Find(doc, cc.Query) {
 				e := NewXMLElementFromHTMLNode(resp, n)
->>>>>>> ad2caa60
 				if c.debugger != nil {
 					c.debugger.Event(createEvent("xml", resp.Request.ID, c.ID, map[string]string{
 						"selector": cc.Query,
