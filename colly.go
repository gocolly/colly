// Package colly implements a HTTP scraping framework
package colly

import (
	"bytes"
	"errors"
	"net/http"
	"net/url"
	"strings"
	"sync"
	"time"

	"golang.org/x/net/html"

	"github.com/PuerkitoBio/goquery"
)

// Collector provides the scraper instance for a scraping job
type Collector struct {
	// UserAgent is the User-Agent string used by HTTP requests
	UserAgent string
	// MaxDepth limits the recursion depth of visited URLs.
	// Set it to 0 for infinite recursion (default).
	MaxDepth int
	// AllowedDomains is a domain whitelist.
	// Leave it blank to allow any domains to be visited
	AllowedDomains []string
	// AllowURLRevisit allows multiple downloads of the same URL
	AllowURLRevisit bool
	// MaxBodySize limits the retrieved response body. `0` means unlimited.
	// The default value for MaxBodySize is 10240 (10MB)
	MaxBodySize       int
	visitedURLs       []string
	htmlCallbacks     map[string]HTMLCallback
	requestCallbacks  []RequestCallback
	responseCallbacks []ResponseCallback
	errorCallbacks    []ErrorCallback
	backend           *httpBackend
	wg                *sync.WaitGroup
	lock              *sync.Mutex
}

// Request is the representation of a HTTP request made by a Collector
type Request struct {
	// URL is the parsed URL of the HTTP request
	URL *url.URL
	// Headers contains the Request's HTTP headers
	Headers *http.Header
	// Ctx is a context between a Request and a Response
	Ctx *Context
	// Depth is the number of the parents of this request
	Depth     int
	collector *Collector
}

// Response is the representation of a HTTP response made by a Collector
type Response struct {
	// StatusCode is the status code of the Response
	StatusCode int
	// Body is the content of the Response
	Body []byte
	// Ctx is a context between a Request and a Response
	Ctx *Context
	// Request is the Request object of the response
	Request *Request
	// Headers contains the Response's HTTP headers
	Headers *http.Header
}

// HTMLElement is the representation of a HTML tag.
type HTMLElement struct {
	// Name is the name of the tag
	Name       string
	Text       string
	attributes []html.Attribute
	// Request is the request object of the element's HTML document
	Request *Request
	// Response is the Response object of the element's HTML document
	Response *Response
	// DOM is the goquery parsed DOM object of the page. DOM is relative
	// to the current HTMLElement
	DOM *goquery.Selection
}

// Context provides a tiny layer for passing data between callbacks
type Context struct {
	contextMap map[string]string
	lock       *sync.Mutex
}

// RequestCallback is a type alias for OnRequest callback functions
type RequestCallback func(*Request)

// ResponseCallback is a type alias for OnResponse callback functions
type ResponseCallback func(*Response)

// HTMLCallback is a type alias for OnHTML callback functions
type HTMLCallback func(*HTMLElement)

// ErrorCallback is a type alias for OnError callback functions
type ErrorCallback func(*Request, *Response, error)

// NewCollector creates a new Collector instance with default configuration
func NewCollector() *Collector {
	c := &Collector{}
	c.Init()
	return c
}

// NewContext initializes a new Context instance
func NewContext() *Context {
	return &Context{
		contextMap: make(map[string]string),
		lock:       &sync.Mutex{},
	}
}

// Init initializes the Collector's private variables and sets default
// configuration for the Collector
func (c *Collector) Init() {
	c.UserAgent = "colly - https://github.com/asciimoo/colly"
	c.MaxDepth = 0
	c.visitedURLs = make([]string, 0, 8)
	c.htmlCallbacks = make(map[string]HTMLCallback, 0)
	c.requestCallbacks = make([]RequestCallback, 0, 8)
	c.responseCallbacks = make([]ResponseCallback, 0, 8)
	c.MaxBodySize = 10240
	c.backend = &httpBackend{}
	c.backend.Init()
	c.wg = &sync.WaitGroup{}
	c.lock = &sync.Mutex{}
}

// Visit starts Collector's collecting job by creating a
// request to the URL specified in parameter.
// Visit also calls the previously provided OnRequest,
// OnResponse, OnHTML callbacks
func (c *Collector) Visit(URL string) error {
	return c.scrape(URL, "GET", 1, nil)
}

// Post starts collecting job by creating a POST
// request.
// Post also calls the previously provided OnRequest,
// OnResponse, OnHTML callbacks
func (c *Collector) Post(URL string, requestData map[string]string) error {
	return c.scrape(URL, "POST", 1, requestData)
}

func (c *Collector) scrape(u, method string, depth int, requestData map[string]string) error {
	c.wg.Add(1)
	defer c.wg.Done()
	if u == "" {
		return errors.New("Missing URL")
	}
	if c.MaxDepth > 0 && c.MaxDepth < depth {
		return errors.New("Max depth limit reached")
	}
	if !c.AllowURLRevisit {
		visited := false
		for _, u2 := range c.visitedURLs {
			if u2 == u {
				visited = true
				break
			}
		}
		if visited {
			return errors.New("URL already visited")
		}
	}
	parsedURL, err := url.Parse(u)
	if err != nil {
		return err
	}
	allowed := false
	if c.AllowedDomains == nil || len(c.AllowedDomains) == 0 {
		allowed = true
	} else {
		for _, d := range c.AllowedDomains {
			if d == parsedURL.Host {
				allowed = true
				break
			}
		}
	}
	if !allowed {
		return errors.New("Forbidden domain")
	}
	if !c.AllowURLRevisit {
		c.lock.Lock()
		c.visitedURLs = append(c.visitedURLs, u)
		c.lock.Unlock()
	}
	var form url.Values
	if method == "POST" {
		form = url.Values{}
		for k, v := range requestData {
			form.Add(k, v)
		}
	}
	req, err := http.NewRequest(method, u, strings.NewReader(form.Encode()))
	if err != nil {
		return err
	}
	req.Header.Set("User-Agent", c.UserAgent)
	if method == "POST" {
		req.Header.Add("Content-Type", "application/x-www-form-urlencoded")
	}
	ctx := NewContext()
	request := &Request{
		URL:       parsedURL,
		Headers:   &req.Header,
		Ctx:       ctx,
		Depth:     depth,
		collector: c,
	}
	if len(c.requestCallbacks) > 0 {
		c.handleOnRequest(request)
	}
<<<<<<< HEAD
	response, err := c.backend.Do(req)

=======
	response, err := c.backend.Do(req, c.MaxBodySize)
	// TODO add OnError callback to handle these cases
>>>>>>> bea591c3
	if err != nil {
		if len(c.errorCallbacks) > 0 {
			c.handleOnError(request, response, err)
		}
		return err
	}
	response.Ctx = ctx
	response.Request = request
	if strings.Index(strings.ToLower(response.Headers.Get("Content-Type")), "html") > -1 {
		c.handleOnHTML(response.Body, request, response)
	}
	if len(c.responseCallbacks) > 0 {
		c.handleOnResponse(response)
	}
	return nil
}

// Wait returns when the collector jobs are finished
func (c *Collector) Wait() {
	c.wg.Wait()
}

// OnRequest registers a function. Function will be executed on every
// request made by the Collector
func (c *Collector) OnRequest(f RequestCallback) {
	c.lock.Lock()
	c.requestCallbacks = append(c.requestCallbacks, f)
	c.lock.Unlock()
}

// OnResponse registers a function. Function will be executed on every response
func (c *Collector) OnResponse(f ResponseCallback) {
	c.lock.Lock()
	c.responseCallbacks = append(c.responseCallbacks, f)
	c.lock.Unlock()
}

// OnError registers a function. Function will be executed on every error.
func (c *Collector) OnError(f ErrorCallback) {
	c.lock.Lock()
	c.errorCallbacks = append(c.errorCallbacks, f)
	c.lock.Unlock()
}

// OnHTML registers a function. Function will be executed on every HTML
// element matched by the `goquerySelector` parameter.
// `goquerySelector` is a selector used by https://github.com/PuerkitoBio/goquery
func (c *Collector) OnHTML(goquerySelector string, f HTMLCallback) {
	c.lock.Lock()
	c.htmlCallbacks[goquerySelector] = f
	c.lock.Unlock()
}

// WithTransport allows you to set a custom http.Transport for this collector.
func (c *Collector) WithTransport(transport *http.Transport) {
	c.backend.Client.Transport = transport
}

// DisableCookies turns off cookie handling for this collector
func (c *Collector) DisableCookies() {
	c.backend.Client.Jar = nil
}

// SetRequestTimeout overrides the default timeout (10 seconds) for this collector
func (c *Collector) SetRequestTimeout(timeout time.Duration) {
	c.backend.Client.Timeout = timeout
}

func (c *Collector) handleOnRequest(r *Request) {
	for _, f := range c.requestCallbacks {
		f(r)
	}
}

func (c *Collector) handleOnError(req *Request, resp *Response, e error) {
	for _, f := range c.errorCallbacks {
		f(req, resp, e)
	}
}

func (c *Collector) handleOnResponse(r *Response) {
	for _, f := range c.responseCallbacks {
		f(r)
	}
}

func (c *Collector) handleOnHTML(body []byte, req *Request, resp *Response) {
	doc, err := goquery.NewDocumentFromReader(bytes.NewBuffer(body))
	if err != nil {
		return
	}
	for expr, f := range c.htmlCallbacks {
		doc.Find(expr).Each(func(i int, s *goquery.Selection) {
			for _, n := range s.Nodes {
				e := &HTMLElement{
					Name:       n.Data,
					Request:    req,
					Response:   resp,
					Text:       goquery.NewDocumentFromNode(n).Text(),
					DOM:        s,
					attributes: n.Attr,
				}
				f(e)
			}
		})
	}
}

// Limit adds a new `LimitRule` to the collector
func (c *Collector) Limit(rule *LimitRule) error {
	return c.backend.Limit(rule)
}

// Limits adds new `LimitRule`s to the collector
func (c *Collector) Limits(rules []*LimitRule) error {
	return c.backend.Limits(rules)
}

// Attr returns the selected attribute of a HTMLElement or empty string
// if no attribute found
func (h *HTMLElement) Attr(k string) string {
	for _, a := range h.attributes {
		if a.Key == k {
			return a.Val
		}
	}
	return ""
}

// AbsoluteURL returns with the resolved absolute URL of an URL chunk.
// AbsoluteURL returns empty string if the URL chunk is a fragment or
// could not be parsed
func (r *Request) AbsoluteURL(u string) string {
	if strings.HasPrefix(u, "#") {
		return ""
	}
	absURL, err := r.URL.Parse(u)
	if err != nil {
		return ""
	}
	absURL.Fragment = ""
	if absURL.Scheme == "//" {
		absURL.Scheme = r.URL.Scheme
	}
	return absURL.String()
}

// Visit continues Collector's collecting job by creating a
// request to the URL specified in parameter.
// Visit also calls the previously provided OnRequest,
// OnResponse, OnHTML callbacks
func (r *Request) Visit(URL string) error {
	return r.collector.scrape(r.AbsoluteURL(URL), "GET", r.Depth+1, nil)
}

// Post continues a collector job by creating a POST request.
// Post also calls the previously provided OnRequest, OnResponse, OnHTML callbacks
func (r *Request) Post(URL string, requestData map[string]string) error {
	return r.collector.scrape(r.AbsoluteURL(URL), "POST", r.Depth+1, requestData)
}

// Put stores a value in Context
func (c *Context) Put(key, value string) {
	c.lock.Lock()
	c.contextMap[key] = value
	c.lock.Unlock()
}

// Get retrieves a value from Context. If no value found for `k`
// Get returns an empty string if key not found
func (c *Context) Get(key string) string {
	if v, ok := c.contextMap[key]; ok {
		return v
	}
	return ""
}<|MERGE_RESOLUTION|>--- conflicted
+++ resolved
@@ -217,13 +217,8 @@
 	if len(c.requestCallbacks) > 0 {
 		c.handleOnRequest(request)
 	}
-<<<<<<< HEAD
-	response, err := c.backend.Do(req)
-
-=======
+
 	response, err := c.backend.Do(req, c.MaxBodySize)
-	// TODO add OnError callback to handle these cases
->>>>>>> bea591c3
 	if err != nil {
 		if len(c.errorCallbacks) > 0 {
 			c.handleOnError(request, response, err)
