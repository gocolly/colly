--- conflicted
+++ resolved
@@ -623,7 +623,6 @@
 		req.Header.Set("Accept", "*/*")
 	}
 
-<<<<<<< HEAD
 	dump, err := httputil.DumpRequestOut(req, true)
 	if err != nil {
 		return err
@@ -631,14 +630,12 @@
 
 	request.RequestDump = dump
 
-=======
 	var hTrace *HTTPTrace
 	if c.TraceHTTP {
 		hTrace = &HTTPTrace{}
 		req = hTrace.WithTrace(req)
 	}
 
->>>>>>> 1d31d5bd
 	origURL := req.URL
 	response, err := c.backend.Cache(req, c.MaxBodySize, c.CacheDir)
 	if proxyURL, ok := req.Context().Value(ProxyURLKey).(string); ok {
