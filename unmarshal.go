// Copyright 2018 Adam Tauber
//
// Licensed under the Apache License, Version 2.0 (the "License");
// you may not use this file except in compliance with the License.
// You may obtain a copy of the License at
//
//      http://www.apache.org/licenses/LICENSE-2.0
//
// Unless required by applicable law or agreed to in writing, software
// distributed under the License is distributed on an "AS IS" BASIS,
// WITHOUT WARRANTIES OR CONDITIONS OF ANY KIND, either express or implied.
// See the License for the specific language governing permissions and
// limitations under the License.

package colly

import (
	"errors"
	"reflect"
	"strings"

	"github.com/PuerkitoBio/goquery"
)

// Unmarshal is a shorthand for colly.UnmarshalHTML
func (h *HTMLElement) Unmarshal(v interface{}) error {
	return UnmarshalHTML(v, h.DOM, nil)
}

// UnmarshalWithMap is a shorthand for colly.UnmarshalHTML, extended to allow maps to be passed in.
func (h *HTMLElement) UnmarshalWithMap(v interface{}, structMap map[string]string) error {
	return UnmarshalHTML(v, h.DOM, structMap)
}

// UnmarshalHTML declaratively extracts text or attributes to a struct from
// HTML response using struct tags composed of css selectors.
// Allowed struct tags:
//   - "selector" (required): CSS (goquery) selector of the desired data
//   - "attr" (optional): Selects the matching element's attribute's value.
//     Leave it blank or omit to get the text of the element.
//
// Example struct declaration:
//
//	type Nested struct {
<<<<<<< HEAD
//	   String  string   `selector:"div > p"`
//	   Classes []string `selector:"li" attr:"class"`
//	   Struct  *Nested  `selector:"div > div"`
=======
//		String  string   `selector:"div > p"`
//	   Classes []string `selector:"li" attr:"class"`
//		Struct  *Nested  `selector:"div > div"`
>>>>>>> f6c3125f
//	}
//
// Supported types: struct, *struct, string, []string
func UnmarshalHTML(v interface{}, s *goquery.Selection, structMap map[string]string) error {
	rv := reflect.ValueOf(v)

	if rv.Kind() != reflect.Ptr || rv.IsNil() {
		return errors.New("Invalid type or nil-pointer")
	}

	sv := rv.Elem()
	st := reflect.TypeOf(v).Elem()
	if structMap != nil {
		for k, v := range structMap {
			attrV := sv.FieldByName(k)
			if !attrV.CanAddr() || !attrV.CanSet() {
				continue
			}
			if err := unmarshalSelector(s, attrV, v); err != nil {
				return err
			}
		}
	} else {
		for i := 0; i < sv.NumField(); i++ {
			attrV := sv.Field(i)
			if !attrV.CanAddr() || !attrV.CanSet() {
				continue
			}
			if err := unmarshalAttr(s, attrV, st.Field(i)); err != nil {
				return err
			}

		}
	}

	return nil
}

func unmarshalSelector(s *goquery.Selection, attrV reflect.Value, selector string) error {
	//selector is "-" specify that field should ignore.
	if selector == "-" {
		return nil
	}
	htmlAttr := ""
	// TODO support more types
	switch attrV.Kind() {
	case reflect.Slice:
		if err := unmarshalSlice(s, selector, htmlAttr, attrV); err != nil {
			return err
		}
	case reflect.String:
		unmarshalString(s, selector, htmlAttr, attrV)
	case reflect.Struct:
		if err := unmarshalStruct(s, selector, attrV); err != nil {
			return err
		}
	case reflect.Ptr:
		if err := unmarshalPtr(s, selector, attrV); err != nil {
			return err
		}
	default:
		return errors.New("Invalid type: " + attrV.String())
	}
	return nil
}

func unmarshalAttr(s *goquery.Selection, attrV reflect.Value, attrT reflect.StructField) error {
	selector := attrT.Tag.Get("selector")
	//selector is "-" specify that field should ignore.
	if selector == "-" {
		return nil
	}
	htmlAttr := attrT.Tag.Get("attr")
	// TODO support more types
	switch attrV.Kind() {
	case reflect.Slice:
		if err := unmarshalSlice(s, selector, htmlAttr, attrV); err != nil {
			return err
		}
	case reflect.String:
		unmarshalString(s, selector, htmlAttr, attrV)
	case reflect.Struct:
		if err := unmarshalStruct(s, selector, attrV); err != nil {
			return err
		}
	case reflect.Ptr:
		if err := unmarshalPtr(s, selector, attrV); err != nil {
			return err
		}
	default:
		return errors.New("Invalid type: " + attrV.String())
	}
	return nil
}

func unmarshalString(s *goquery.Selection, selector string, htmlAttr string, attrV reflect.Value) {
	newS := s
	if selector != "" {
		newS = newS.Find(selector)
	}
	val := getDOMValue(newS, htmlAttr)
	attrV.Set(reflect.Indirect(reflect.ValueOf(val)))
}

func unmarshalStruct(s *goquery.Selection, selector string, attrV reflect.Value) error {
	newS := s
	if selector != "" {
		newS = newS.Find(selector)
	}
	if newS.Nodes == nil {
		return nil
	}
	v := reflect.New(attrV.Type())
	err := UnmarshalHTML(v.Interface(), newS, nil)
	if err != nil {
		return err
	}
	attrV.Set(reflect.Indirect(v))
	return nil
}

func unmarshalPtr(s *goquery.Selection, selector string, attrV reflect.Value) error {
	newS := s
	if selector != "" {
		newS = newS.Find(selector)
	}
	if newS.Nodes == nil {
		return nil
	}
	e := attrV.Type().Elem()
	if e.Kind() != reflect.Struct {
		return errors.New("Invalid slice type")
	}
	v := reflect.New(e)
	err := UnmarshalHTML(v.Interface(), newS, nil)
	if err != nil {
		return err
	}
	attrV.Set(v)
	return nil
}

func unmarshalSlice(s *goquery.Selection, selector, htmlAttr string, attrV reflect.Value) error {
	if attrV.Pointer() == 0 {
		v := reflect.MakeSlice(attrV.Type(), 0, 0)
		attrV.Set(v)
	}
	newS := s
	if selector != "" {
		newS = newS.Find(selector)
	}
	switch attrV.Type().Elem().Kind() {
	case reflect.String:
		newS.Each(func(_ int, s *goquery.Selection) {
			val := getDOMValue(s, htmlAttr)
			attrV.Set(reflect.Append(attrV, reflect.Indirect(reflect.ValueOf(val))))
		})
	case reflect.Ptr:
		newS.Each(func(_ int, innerSel *goquery.Selection) {
			someVal := reflect.New(attrV.Type().Elem().Elem())
			UnmarshalHTML(someVal.Interface(), innerSel, nil)
			attrV.Set(reflect.Append(attrV, someVal))
		})
	case reflect.Struct:
		newS.Each(func(_ int, innerSel *goquery.Selection) {
			someVal := reflect.New(attrV.Type().Elem())
			UnmarshalHTML(someVal.Interface(), innerSel, nil)
			attrV.Set(reflect.Append(attrV, reflect.Indirect(someVal)))
		})
	default:
		return errors.New("Invalid slice type")
	}
	return nil
}

func getDOMValue(s *goquery.Selection, attr string) string {
	if attr == "" {
		return strings.TrimSpace(s.First().Text())
	}
	attrV, _ := s.Attr(attr)
	return attrV
}<|MERGE_RESOLUTION|>--- conflicted
+++ resolved
@@ -42,15 +42,9 @@
 // Example struct declaration:
 //
 //	type Nested struct {
-<<<<<<< HEAD
-//	   String  string   `selector:"div > p"`
-//	   Classes []string `selector:"li" attr:"class"`
-//	   Struct  *Nested  `selector:"div > div"`
-=======
 //		String  string   `selector:"div > p"`
 //	   Classes []string `selector:"li" attr:"class"`
 //		Struct  *Nested  `selector:"div > div"`
->>>>>>> f6c3125f
 //	}
 //
 // Supported types: struct, *struct, string, []string
