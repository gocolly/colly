// Copyright 2018 Adam Tauber
//
// Licensed under the Apache License, Version 2.0 (the "License");
// you may not use this file except in compliance with the License.
// You may obtain a copy of the License at
//
//      http://www.apache.org/licenses/LICENSE-2.0
//
// Unless required by applicable law or agreed to in writing, software
// distributed under the License is distributed on an "AS IS" BASIS,
// WITHOUT WARRANTIES OR CONDITIONS OF ANY KIND, either express or implied.
// See the License for the specific language governing permissions and
// limitations under the License.

package colly

import (
	"crypto/sha1"
	"encoding/gob"
	"encoding/hex"
	"io"
	"io/ioutil"
	"math/rand"
	"net/http"
	"net/http/httputil"
	"os"
	"path"
	"regexp"
	"strings"
	"sync"
	"time"

	"compress/gzip"

	"github.com/gobwas/glob"
)

type httpBackend struct {
	LimitRules []*LimitRule
	Client     *http.Client
	lock       *sync.RWMutex
}

type checkHeadersFunc func(statusCode int, header http.Header) bool

// LimitRule provides connection restrictions for domains.
// Both DomainRegexp and DomainGlob can be used to specify
// the included domains patterns, but at least one is required.
// There can be two kind of limitations:
//  - Parallelism: Set limit for the number of concurrent requests to matching domains
//  - Delay: Wait specified amount of time between requests (parallelism is 1 in this case)
type LimitRule struct {
	// DomainRegexp is a regular expression to match against domains
	DomainRegexp string
	// DomainGlob is a glob pattern to match against domains
	DomainGlob string
	// Delay is the duration to wait before creating a new request to the matching domains
	Delay time.Duration
	// RandomDelay is the extra randomized duration to wait added to Delay before creating a new request
	RandomDelay time.Duration
	// Parallelism is the number of the maximum allowed concurrent requests of the matching domains
	Parallelism    int
	waitChan       chan bool
	compiledRegexp *regexp.Regexp
	compiledGlob   glob.Glob
}

type readCloser struct {
	io.Reader
	closer io.Closer
}

func (r *readCloser) Close() error {
	return r.closer.Close()
}

// Init initializes the private members of LimitRule
func (r *LimitRule) Init() error {
	waitChanSize := 1
	if r.Parallelism > 1 {
		waitChanSize = r.Parallelism
	}
	r.waitChan = make(chan bool, waitChanSize)
	hasPattern := false
	if r.DomainRegexp != "" {
		c, err := regexp.Compile(r.DomainRegexp)
		if err != nil {
			return err
		}
		r.compiledRegexp = c
		hasPattern = true
	}
	if r.DomainGlob != "" {
		c, err := glob.Compile(r.DomainGlob)
		if err != nil {
			return err
		}
		r.compiledGlob = c
		hasPattern = true
	}
	if !hasPattern {
		return ErrNoPattern
	}
	return nil
}

func (h *httpBackend) Init(jar http.CookieJar) {
	rand.Seed(time.Now().UnixNano())
	h.Client = &http.Client{
		Jar:     jar,
		Timeout: 10 * time.Second,
	}
	h.lock = &sync.RWMutex{}
}

// Match checks that the domain parameter triggers the rule
func (r *LimitRule) Match(domain string) bool {
	match := false
	if r.compiledRegexp != nil && r.compiledRegexp.MatchString(domain) {
		match = true
	}
	if r.compiledGlob != nil && r.compiledGlob.Match(domain) {
		match = true
	}
	return match
}

func (h *httpBackend) GetMatchingRule(domain string) *LimitRule {
	if h.LimitRules == nil {
		return nil
	}
	h.lock.RLock()
	defer h.lock.RUnlock()
	for _, r := range h.LimitRules {
		if r.Match(domain) {
			return r
		}
	}
	return nil
}

<<<<<<< HEAD
func (h *httpBackend) Cache(request *http.Request, bodySize int, cacheDir string, dump bool) (*Response, error) {
	if cacheDir == "" || request.Method != "GET" {
		return h.Do(request, bodySize, dump)
=======
func (h *httpBackend) Cache(request *http.Request, bodySize int, checkHeadersFunc checkHeadersFunc, cacheDir string) (*Response, error) {
	if cacheDir == "" || request.Method != "GET" {
		return h.Do(request, bodySize, checkHeadersFunc)
>>>>>>> 64bec98b
	}
	sum := sha1.Sum([]byte(request.URL.String()))
	hash := hex.EncodeToString(sum[:])
	dir := path.Join(cacheDir, hash[:2])
	filename := path.Join(dir, hash)
	if file, err := os.Open(filename); err == nil {
		resp := new(Response)
		err := gob.NewDecoder(file).Decode(resp)
		file.Close()
		if resp.StatusCode < 500 {
			return resp, err
		}
	}
<<<<<<< HEAD
	resp, err := h.Do(request, bodySize, dump)
=======
	resp, err := h.Do(request, bodySize, checkHeadersFunc)
>>>>>>> 64bec98b
	if err != nil || resp.StatusCode >= 500 {
		return resp, err
	}
	if _, err := os.Stat(dir); err != nil {
		if err := os.MkdirAll(dir, 0750); err != nil {
			return resp, err
		}
	}
	file, err := os.Create(filename + "~")
	if err != nil {
		return resp, err
	}
	if err := gob.NewEncoder(file).Encode(resp); err != nil {
		file.Close()
		return resp, err
	}
	file.Close()
	return resp, os.Rename(filename+"~", filename)
}

<<<<<<< HEAD
func (h *httpBackend) Do(request *http.Request, bodySize int, dump bool) (*Response, error) {
=======
func (h *httpBackend) Do(request *http.Request, bodySize int, checkHeadersFunc checkHeadersFunc) (*Response, error) {
>>>>>>> 64bec98b
	r := h.GetMatchingRule(request.URL.Host)
	if r != nil {
		r.waitChan <- true
		defer func(r *LimitRule) {
			randomDelay := time.Duration(0)
			if r.RandomDelay != 0 {
				randomDelay = time.Duration(rand.Int63n(int64(r.RandomDelay)))
			}
			time.Sleep(r.Delay + randomDelay)
			<-r.waitChan
		}(r)
	}

	res, err := h.Client.Do(request)
	if err != nil {
		return nil, err
	}
	defer res.Body.Close()
	if res.Request != nil {
		*request = *res.Request
	}
	if !checkHeadersFunc(res.StatusCode, res.Header) {
		// closing res.Body (see defer above) without reading it aborts
		// the download
		return nil, ErrAbortedAfterHeaders
	}

	var bodyReader io.Reader
	var dumpData []byte
	if bodySize > 0 {
		if dump {
			res.Body = &readCloser{Reader: io.LimitReader(res.Body, int64(bodySize)), closer: res.Body}
		} else {
			bodyReader = io.LimitReader(bodyReader, int64(bodySize))
		}
	}

	if dump {
		dumpData, err = httputil.DumpResponse(res, true)
		if err != nil {
			return nil, err
		}
	}

	bodyReader = res.Body

	contentEncoding := strings.ToLower(res.Header.Get("Content-Encoding"))
	if !res.Uncompressed && (strings.Contains(contentEncoding, "gzip") || (contentEncoding == "" && strings.Contains(strings.ToLower(res.Header.Get("Content-Type")), "gzip")) || strings.HasSuffix(strings.ToLower(res.Request.URL.Path), ".xml.gz")) {
		bodyReader, err = gzip.NewReader(bodyReader)
		if err != nil {
			return nil, err
		}
		defer bodyReader.(*gzip.Reader).Close()
	}

	body, err := ioutil.ReadAll(bodyReader)
	if err != nil {
		return nil, err
	}

	return &Response{
		StatusCode:   res.StatusCode,
		Body:         body,
		ResponseDump: dumpData,
		Headers:      &res.Header,
	}, nil
}

func (h *httpBackend) Limit(rule *LimitRule) error {
	h.lock.Lock()
	if h.LimitRules == nil {
		h.LimitRules = make([]*LimitRule, 0, 8)
	}
	h.LimitRules = append(h.LimitRules, rule)
	h.lock.Unlock()
	return rule.Init()
}

func (h *httpBackend) Limits(rules []*LimitRule) error {
	for _, r := range rules {
		if err := h.Limit(r); err != nil {
			return err
		}
	}
	return nil
}<|MERGE_RESOLUTION|>--- conflicted
+++ resolved
@@ -139,15 +139,9 @@
 	return nil
 }
 
-<<<<<<< HEAD
-func (h *httpBackend) Cache(request *http.Request, bodySize int, cacheDir string, dump bool) (*Response, error) {
+func (h *httpBackend) Cache(request *http.Request, bodySize int, checkHeadersFunc checkHeadersFunc, cacheDir string, dump bool) (*Response, error) {
 	if cacheDir == "" || request.Method != "GET" {
-		return h.Do(request, bodySize, dump)
-=======
-func (h *httpBackend) Cache(request *http.Request, bodySize int, checkHeadersFunc checkHeadersFunc, cacheDir string) (*Response, error) {
-	if cacheDir == "" || request.Method != "GET" {
-		return h.Do(request, bodySize, checkHeadersFunc)
->>>>>>> 64bec98b
+		return h.Do(request, bodySize, dump, checkHeadersFunc)
 	}
 	sum := sha1.Sum([]byte(request.URL.String()))
 	hash := hex.EncodeToString(sum[:])
@@ -161,11 +155,7 @@
 			return resp, err
 		}
 	}
-<<<<<<< HEAD
-	resp, err := h.Do(request, bodySize, dump)
-=======
-	resp, err := h.Do(request, bodySize, checkHeadersFunc)
->>>>>>> 64bec98b
+	resp, err := h.Do(request, bodySize, dump, checkHeadersFunc)
 	if err != nil || resp.StatusCode >= 500 {
 		return resp, err
 	}
@@ -186,11 +176,7 @@
 	return resp, os.Rename(filename+"~", filename)
 }
 
-<<<<<<< HEAD
-func (h *httpBackend) Do(request *http.Request, bodySize int, dump bool) (*Response, error) {
-=======
-func (h *httpBackend) Do(request *http.Request, bodySize int, checkHeadersFunc checkHeadersFunc) (*Response, error) {
->>>>>>> 64bec98b
+func (h *httpBackend) Do(request *http.Request, bodySize int, dump bool, checkHeadersFunc checkHeadersFunc) (*Response, error) {
 	r := h.GetMatchingRule(request.URL.Host)
 	if r != nil {
 		r.waitChan <- true
